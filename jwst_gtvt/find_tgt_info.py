#! /usr/bin/env python

from __future__ import print_function

import sys
import math
from . import ephemeris_old2x as EPH

import argparse
from astroquery.jplhorizons import Horizons
import warnings
import matplotlib.pyplot as plt
from matplotlib.dates import YearLocator, MonthLocator, DateFormatter
from astropy.time import Time
from astropy.table import Table
import numpy as np
from os.path import join, abspath, dirname

# ignore astropy warning that Date after 2020-12-30 is "dubious"
warnings.filterwarnings('ignore', category=UserWarning, append=True)
warnings.filterwarnings('ignore', category=RuntimeWarning, append=True)

D2R = math.pi / 180.  #degrees to radians
R2D = 180. / math.pi #radians to degrees
PI2 = 2. * math.pi   # 2 pi
unit_limit = lambda x: min(max(-1.,x),1.) # forces value to be in [-1,1]

def convert_ddmmss_to_float(astring):
    aline = astring.split(':')
    d= float(aline[0])
    m= float(aline[1])
    s= float(aline[2])
    hour_or_deg = (s/60.+m)/60.+d
    return hour_or_deg

def bound_angle(ang):
    while ang<0.:
        ang += 360.
    while ang>360.:
        ang -= 360.
    return ang

def angular_sep(obj1_c1,obj1_c2,obj2_c1,obj2_c2):
    """angular distance betrween two objects, positions specified in spherical coordinates."""
    x = math.cos(obj2_c2)*math.cos(obj1_c2)*math.cos(obj2_c1-obj1_c1) + math.sin(obj2_c2)*math.sin(obj1_c2)
    return math.acos(unit_limit(x))

def calc_ecliptic_lat(ra, dec):
    NEP_ra = 270.000000 * D2R
    NEP_dec = 66.560708 * D2R
    a_sep = angular_sep(ra, dec, NEP_ra, NEP_dec)
    ecl_lat = math.pi/2. - a_sep
    return ecl_lat

def sun_pitch(aV):
    return math.atan2(aV.x,-aV.z)

def sun_roll(aV):
    return math.asin(-aV.y)

def allowed_max_sun_roll(sun_p):
    abs_max_sun_roll = 5.2 *D2R
    if sun_p > 2.5*D2R:
        max_sun_roll = abs_max_sun_roll - 1.7*D2R * (sun_p - 2.5*D2R)/(5.2 - 2.5)/D2R
    else:
        max_sun_roll = abs_max_sun_roll
    max_sun_roll -= 0.1*D2R  #Pad away from the edge
    return max_sun_roll

def allowed_max_vehicle_roll(sun_ra, sun_dec, ra, dec):
    vehicle_pitch = math.pi/2. - angular_sep(sun_ra, sun_dec, ra, dec)
    sun_roll = 5.2 * D2R
    last_sun_roll = 0.
    while abs(sun_roll - last_sun_roll) > 0.0001*D2R:
        last_sun_roll = sun_roll
        sun_pitch = math.asin(unit_limit(math.sin(vehicle_pitch)/math.cos(last_sun_roll)))
        sun_roll = allowed_max_sun_roll(sun_pitch)
        #print sun_roll*R2D,sun_pitch*R2D,vehicle_pitch*R2D
    max_vehicle_roll = math.asin(unit_limit(math.sin(sun_roll)/math.cos(vehicle_pitch)))
    return max_vehicle_roll

def get_target_ephemeris(desg, start_date, end_date, smallbody=False):
    """Ephemeris from JPL/HORIZONS.
    smallbody : bool, optional
      Set to `True` for comets and asteroids, `False` for planets,
      spacecraft, or moons.
    Returns : target name from HORIZONS, RA, and Dec.
    """

    if smallbody:
        bodytype='smallbody'
    else:
        bodytype='majorbody'

    obj = Horizons(id=desg, location='500@-170', id_type=bodytype,
                   epochs={'start':start_date, 'stop':end_date,
                   'step':'1d'})
<<<<<<< HEAD

    eph = obj.ephemerides()

    return eph['targetname'][0], eph['RA'], eph['DEC']
=======
    
    eph = obj.ephemerides()

    return eph['targetname'][0], eph['RA'], eph['DEC']
        
>>>>>>> 7cdb4352

def window_summary_line(fixed, wstart, wend, pa_start, pa_end, ra_start, ra_end, dec_start, dec_end, cvz=False):
    """Formats window summary data for fixed and moving targets."""
    if cvz:
        line = " {0:15} {0:11} {0:11} ".format('CVZ')
    else:
        line = " {:15} {:11} {:11.2f} ".format(Time(wstart, format='mjd', out_subfmt='date').isot,
                                               Time(wend, format='mjd', out_subfmt='date').isot,wend-wstart)
    line += "{:13.5f} {:13.5f} ".format(pa_start*R2D,pa_end*R2D)
    if fixed:
        line += "{:13.5f} {:13.5f} ".format(ra_start*R2D, dec_start*R2D)
    else:
        line += "{:13.5f} {:13.5f} {:13.5f} {:13.5f} ".format(ra_start*R2D, ra_end*R2D, dec_start*R2D, dec_end*R2D)

    return line

def main(args, fixed=True):

    table_output=None
    if args.save_table is not None:
        table_output = open(args.save_table, 'w')

    NRCALL_FULL_V2IdlYang = -0.0265
    NRS_FULL_MSA_V3IdlYang = 137.4874
    NIS_V3IdlYang = -0.57
    MIRIM_FULL_V3IdlYang = 5.0152
    FGS1_FULL_V3IdlYang = -1.2508

    ECL_FLAG = False

    A_eph = EPH.Ephemeris(join(dirname(abspath(__file__)), "horizons_EM_jwst_wrt_sun_2020-2024.txt"),ECL_FLAG)

    search_start = Time(args.start_date, format='iso').mjd if args.start_date is not None else 58849.0  #Jan 1, 2020
    search_end = Time(args.end_date, format='iso').mjd if args.end_date is not None else 60309.0 # Dec 31, 2023

    if not (58849.0 <= search_start <= 60309.0) and args.start_date is not None:
        raise ValueError('Start date {} outside of available ephemeris {} to {}'.format(args.start_date, '2020-01-01', '2023-12-31'))
    if not (58849.0 <= search_end <= 60309.0) and args.end_date is not None:
        raise ValueError('End date {} outside of available ephemeris {} to {}'.format(args.end_date, '2020-01-01', '2023-12-31'))
    if search_start > search_end:
        raise ValueError('Start date {} should be before end date {}'.format(args.start_date, args.end_date))

    if search_start < A_eph.amin:
        print("Warning, search start time is earlier than ephemeris start.", file=table_output)
        search_start = A_eph.amin + 1

    scale = 1  # Channging this value must be reflected in get_target_ephemeris
    span = int(search_end-search_start)


    # if len(sys.argv) < 3:
    #   print "proper usage:"
    #   print "find_tgt_info.py ra dec [pa]"
    #   print "finds full visibility windows over [{}, {}]".format(Time(search_start, format='mjd', out_subfmt='date').isot,
    #     Time(search_start+span/scale, format='mjd', out_subfmt='date').isot)
    #   sys.exit(1)


    pa = 'X'
    if fixed:
        if args.ra.find(':')>-1:  #format is hh:mm:ss.s or  dd:mm:ss.s
          ra  = convert_ddmmss_to_float(args.ra) * 15. * D2R
          dec   = convert_ddmmss_to_float(args.dec) * D2R
        else: #format is decimal
          ra  = float(args.ra) * D2R
          dec   = float(args.dec) * D2R

        # although the coordinates are fixed, we need an array for
        # symmetry with moving target ephemerides
        ra = np.repeat(ra, span * scale + 1)
        dec = np.repeat(dec, span * scale + 1)
    else:
        assert len(args.ra) == span * scale + 1, "{} epochs retrieved for the moving target, but {} expected.".format(len(args.ra), span * scale + 1)
        ra = args.ra * D2R
        dec = args.dec * D2R

    print("", file=table_output)
    print("       Target", file=table_output)
    if fixed:
        print("                ecliptic", file=table_output)
        print("RA      Dec     latitude", file=table_output)
        print("%7.3f %7.3f %7.3f" % (ra[0]*R2D,dec[0]*R2D,calc_ecliptic_lat(ra[0], dec[0])*R2D), file=table_output)
    print("", file=table_output)


    if args.v3pa is not None:
        pa     = float(args.v3pa) * D2R
    print("Checked interval [{}, {}]".format(Time(search_start, format='mjd', out_subfmt='date').isot,
        Time(search_start+span, format='mjd', out_subfmt='date').isot), file=table_output)
    if pa == "X":
        iflag_old = A_eph.in_FOR(search_start,ra[0],dec[0])
        print("|           Window [days]                 |    Normal V3 PA [deg]    |", end='', file=table_output)
    else:
        iflag_old = A_eph.is_valid(search_start,ra[0],dec[0],pa)
        print("|           Window [days]                 |   Specified V3 PA [deg]  |", end='', file=table_output)

    if fixed:
        print('\n', end='', file=table_output)
    else:
        print('{:^27s}|{:^27s}|'.format('RA', 'Dec'), file=table_output)

    print("   Start           End         Duration         Start         End    ", end='', file=table_output)
    if fixed:
        print("{:^13s} {:^13s}".format('RA', 'Dec'), file=table_output)
    else:
        print("{:^13s} {:^13s} {:^13s} {:^13s}".format('Start', 'End', 'Start', 'End'), file=table_output)

    if iflag_old:
      twstart = search_start
      ra_start = ra[0]
      dec_start = dec[0]
    else:
      twstart = -1.
    iflip = False

    #Step througth the interval and find where target goes in/out of field of regard.
    for i in range(1,span*scale+1):
        adate = search_start + float(i)/float(scale)
        #iflag = A_eph.in_FOR(adate,ra,dec)
        if pa == "X":
            iflag = A_eph.in_FOR(adate,ra[i],dec[i])
        else:
            iflag = A_eph.is_valid(adate,ra[i],dec[i],pa)
        if iflag != iflag_old:
            iflip = True
            if iflag:
                if pa == "X":
                    twstart = A_eph.bisect_by_FOR(adate,adate-0.1,ra[i],dec[i])
                else:
                    twstart = A_eph.bisect_by_attitude(adate,adate-0.1,ra[i],dec[i],pa)
                ra_start = ra[i]
                dec_start = dec[i]
            else:
                if pa == "X":
                    wend = A_eph.bisect_by_FOR(adate-0.1,adate,ra[i],dec[i])
                else:
                    wend = A_eph.bisect_by_attitude(adate-0.1,adate,ra[i],dec[i],pa)
                if twstart > 0.:
                    wstart = twstart #Only set wstart if wend is valid
                    if pa == "X":
                        pa_start = A_eph.normal_pa(wstart,ra_start,dec_start)
                        pa_end   = A_eph.normal_pa(wend,ra[i],dec[i])
                    else:
                        pa_start = pa
                        pa_end = pa
                    ra_end = ra[i]
                    dec_end = dec[i]
                    print(window_summary_line(fixed, wstart, wend, pa_start, pa_end, ra_start, ra_end, dec_start, dec_end), file=table_output)
            iflag_old = iflag

    if iflip == True and iflag == True:
        if pa == "X":
            pa_start = A_eph.normal_pa(twstart,ra[i],dec[i])
            pa_end   = A_eph.normal_pa(adate,ra[i],dec[i])
        else:
            pa_start = pa
            pa_end = pa
        print(window_summary_line(fixed, twstart, adate, pa_start, pa_end, ra[i], ra[i], dec[i], dec[i]), file=table_output)

    if iflip == False and iflag == True and pa == "X":
        if dec[i] >0.:
            print(window_summary_line(fixed, 0, 0, 2 * np.pi, 0, ra[0], ra[-1], dec[0], dec[-1], cvz=True), file=table_output)
        else:
            print(window_summary_line(fixed, 0, 0, 0, 2 * np.pi, ra[0], ra[-1], dec[0], dec[-1], cvz=True), file=table_output)

    if 1==1:
        wstart = search_start
        wend = wstart + span
        istart = int(wstart)
        iend = int(wend)
        iflag = A_eph.in_FOR(wstart,ra[0],dec[0])
        tgt_is_in = False
        if iflag:
          tgt_is_in = True

        print("", file=table_output)
        print("", file=table_output)
        if fixed:
            fmt_repeats = 6
            print("                V3PA          NIRCam           NIRSpec         NIRISS           MIRI          FGS", file=table_output)
            print("   Date      min    max      min    max       min    max     min    max      min    max      min    max", file=table_output)
                  #58849.0 264.83 275.18 264.80 264.80  42.32  42.32 264.26 264.26 269.84 269.84 263.58 263.58
        else:
            fmt_repeats = 7
            print("                                V3PA          NIRCam           NIRSpec         NIRISS           MIRI          FGS", file=table_output)
            print("   Date      RA     Dec      min    max      min    max       min    max     min    max      min    max      min    max", file=table_output)
        times = []
        minV3PA_data = []
        maxV3PA_data = []
        minNIRCam_PA_data = []
        maxNIRCam_PA_data = []
        minNIRSpec_PA_data = []
        maxNIRSpec_PA_data = []
        minNIRISS_PA_data = []
        maxNIRISS_PA_data = []
        minMIRI_PA_data = []
        maxMIRI_PA_data = []
        minFGS_PA_data = []
        maxFGS_PA_data = []

        for itime in range(istart,iend):
            atime = float(itime)
            i = int((atime - search_start) * float(scale))
            iflag = A_eph.in_FOR(atime,ra[i],dec[i])
            #print atime,A_eph.in_FOR(atime,ra,dec)
            if iflag:
                if not tgt_is_in:
                    print("", file=table_output)
                tgt_is_in = True

                V3PA = A_eph.normal_pa(atime,ra[i],dec[i])*R2D
                (sun_ra, sun_dec) = A_eph.sun_pos(atime)
                max_boresight_roll = allowed_max_vehicle_roll(sun_ra, sun_dec, ra[i], dec[i]) * R2D
                #sun_ang = angular_sep(sun_ra, sun_dec, ra, dec) * R2D

                minV3PA = bound_angle(V3PA - max_boresight_roll)
                maxV3PA = bound_angle(V3PA + max_boresight_roll)
                minNIRCam_PA = bound_angle(V3PA - max_boresight_roll + NRCALL_FULL_V2IdlYang)
                maxNIRCam_PA = bound_angle(V3PA + max_boresight_roll + NRCALL_FULL_V2IdlYang)
                minNIRSpec_PA = bound_angle(V3PA - max_boresight_roll + NRS_FULL_MSA_V3IdlYang)
                maxNIRSpec_PA = bound_angle(V3PA + max_boresight_roll + NRS_FULL_MSA_V3IdlYang)
                minNIRISS_PA = bound_angle(V3PA - max_boresight_roll + NIS_V3IdlYang)
                maxNIRISS_PA = bound_angle(V3PA + max_boresight_roll + NIS_V3IdlYang)
                minMIRI_PA = bound_angle(V3PA - max_boresight_roll + MIRIM_FULL_V3IdlYang)
                maxMIRI_PA = bound_angle(V3PA + max_boresight_roll + MIRIM_FULL_V3IdlYang)
                minFGS_PA = bound_angle(V3PA - max_boresight_roll + FGS1_FULL_V3IdlYang)
                maxFGS_PA = bound_angle(V3PA + max_boresight_roll + FGS1_FULL_V3IdlYang)

                times.append(Time(atime, format='mjd').datetime)
                minV3PA_data.append(minV3PA)
                maxV3PA_data.append(maxV3PA)
                minNIRCam_PA_data.append(minNIRCam_PA)
                maxNIRCam_PA_data.append(maxNIRCam_PA)
                minNIRSpec_PA_data.append(minNIRSpec_PA)
                maxNIRSpec_PA_data.append(maxNIRSpec_PA)
                minNIRISS_PA_data.append(minNIRISS_PA)
                maxNIRISS_PA_data.append(maxNIRISS_PA)
                minMIRI_PA_data.append(minMIRI_PA)
                maxMIRI_PA_data.append(maxMIRI_PA)
                minFGS_PA_data.append(minFGS_PA)
                maxFGS_PA_data.append(maxFGS_PA)
                #print '%7.1f %6.2f %6.2f %6.2f' % (atime, V3PA, NIRCam_PA, NIRSpec_PA)
                fmt = '{}' + '   {:6.2f} {:6.2f}'*fmt_repeats
                if fixed:
                    print(fmt.format(
                        Time(atime, format='mjd', out_subfmt='date').isot, minV3PA, maxV3PA,
                        minNIRCam_PA, maxNIRCam_PA, minNIRSpec_PA, maxNIRSpec_PA, minNIRISS_PA,
                        maxNIRISS_PA, minMIRI_PA, maxMIRI_PA, minFGS_PA, maxFGS_PA), file=table_output)#,sun_ang
                else:
                    print(fmt.format(
                        Time(atime, format='mjd', out_subfmt='date').isot, ra[i]*R2D, dec[i]*R2D, minV3PA, maxV3PA,
                        minNIRCam_PA, maxNIRCam_PA, minNIRSpec_PA, maxNIRSpec_PA, minNIRISS_PA,
                        maxNIRISS_PA, minMIRI_PA, maxMIRI_PA, minFGS_PA, maxFGS_PA), file=table_output)#,sun_ang
            else:
                tgt_is_in = False
                times.append(Time(atime, format='mjd').datetime)
                minV3PA_data.append(np.nan)
                maxV3PA_data.append(np.nan)
                minNIRCam_PA_data.append(np.nan)
                maxNIRCam_PA_data.append(np.nan)
                minNIRSpec_PA_data.append(np.nan)
                maxNIRSpec_PA_data.append(np.nan)
                minNIRISS_PA_data.append(np.nan)
                maxNIRISS_PA_data.append(np.nan)
                minMIRI_PA_data.append(np.nan)
                maxMIRI_PA_data.append(np.nan)
                minFGS_PA_data.append(np.nan)
                maxFGS_PA_data.append(np.nan)

        tab = Table([times, minV3PA_data, maxV3PA_data, minNIRCam_PA_data, maxNIRCam_PA_data,
            minNIRSpec_PA_data, maxNIRSpec_PA_data, minNIRISS_PA_data, maxNIRISS_PA_data,
            minMIRI_PA_data, maxMIRI_PA_data, minFGS_PA_data, maxFGS_PA_data],
            names=('Date', 'V3PA min', 'V3PA max', 'NIRCam min', 'NIRCam max',
                'NIRSpec min', 'NIRSpec max', 'NIRISS min', 'NIRISS max',
                'MIRI min', 'MIRI max', 'FGS min', 'FGS max'))

        # Plot observing windows
        if args.instrument is None:
            years = YearLocator()
            months = MonthLocator()
            yearsFmt = DateFormatter('%Y')
            monthsFmt = DateFormatter('%m')
            fig, axes = plt.subplots(2, 3, figsize=(14,8))

            axes[0,0].set_title("V3")
            plot_single_instrument(axes[0,0], "V3", times, minV3PA_data, maxV3PA_data)
            axes[0,0].fmt_xdata = DateFormatter('%Y-%m-%d')
            axes[0,0].set_ylabel("Available Position Angle (Degree)")
            axes[0,0].set_xlim(Time(search_start, format='mjd').datetime, Time(search_end, format='mjd').datetime)
            labels = axes[0,0].get_xticklabels()
            for label in labels:
                label.set_rotation(30)

            if fixed:
                axes[0,1].set_title('(R.A. = {}, Dec. = {})\n'.format(args.ra, args.dec)+"NIRCam")
            plot_single_instrument(axes[0,1], 'NIRCam', times, minNIRCam_PA_data, maxNIRCam_PA_data)
            axes[0,1].fmt_xdata = DateFormatter('%Y-%m-%d')
            axes[0,1].set_ylabel("Available Position Angle (Degree)")
            axes[0,1].set_xlim(Time(search_start, format='mjd').datetime, Time(search_end, format='mjd').datetime)
            labels = axes[0,1].get_xticklabels()
            for label in labels:
                label.set_rotation(30)

            axes[0,2].set_title("MIRI")
            plot_single_instrument(axes[0,2], 'MIRI', times, minMIRI_PA_data, maxMIRI_PA_data)
            axes[0,2].set_xlim(Time(search_start, format='mjd').datetime, Time(search_end, format='mjd').datetime)
            labels = axes[0,2].get_xticklabels()
            for label in labels:
                label.set_rotation(30)

            axes[1,0].set_title("NIRSpec")
            axes[1,0].fmt_xdata = DateFormatter('%Y-%m-%d')
            plot_single_instrument(axes[1,0], 'NIRSpec', times, minNIRSpec_PA_data, maxNIRSpec_PA_data)
            axes[1,0].set_xlim(Time(search_start, format='mjd').datetime, Time(search_end, format='mjd').datetime)
            labels = axes[1,0].get_xticklabels()
            for label in labels:
                label.set_rotation(30)

            axes[1,1].set_title("NIRISS")
            plot_single_instrument(axes[1,1], 'NIRISS', times, minNIRISS_PA_data, maxNIRISS_PA_data)
            axes[1,1].set_xlim(Time(search_start, format='mjd').datetime, Time(search_end, format='mjd').datetime)
            labels = axes[1,1].get_xticklabels()
            for label in labels:
                label.set_rotation(30)

            axes[1,2].set_title("FGS")
            plot_single_instrument(axes[1,2], 'FGS', times, minFGS_PA_data, maxFGS_PA_data)
            axes[1,2].set_xlim(Time(search_start, format='mjd').datetime, Time(search_end, format='mjd').datetime)
            labels = axes[1,2].get_xticklabels()
            for label in labels:
                label.set_rotation(30)
            # fig.autofmt_xdate()

        elif args.instrument.lower() not in ['v3', 'nircam', 'miri', 'nirspec', 'niriss', 'fgs']:
            print()
            print(args.instrument+" not recognized. --instrument should be one of: v3, nircam, miri, nirspec, niriss, fgs")
            return

        elif args.instrument.lower() == 'v3':
            fig, ax = plt.subplots(figsize=(14,8))
            plot_single_instrument(ax, 'Observatory V3', times, minV3PA_data, maxV3PA_data)
            ax.set_xlim(Time(search_start, format='mjd').datetime, Time(search_end, format='mjd').datetime)

        elif args.instrument.lower() == 'nircam':
            fig, ax = plt.subplots(figsize=(14,8))
            plot_single_instrument(ax, 'NIRCam', times, minNIRCam_PA_data, maxNIRCam_PA_data)
            ax.set_xlim(Time(search_start, format='mjd').datetime, Time(search_end, format='mjd').datetime)

        elif args.instrument.lower() == 'miri':
            fig, ax = plt.subplots(figsize=(14,8))
            plot_single_instrument(ax, 'MIRI', times, minMIRI_PA_data, maxMIRI_PA_data)
            ax.set_xlim(Time(search_start, format='mjd').datetime, Time(search_end, format='mjd').datetime)

        elif args.instrument.lower() == 'nirspec':
            fig, ax = plt.subplots(figsize=(14,8))
            plot_single_instrument(ax, 'NIRSpec', times, minNIRSpec_PA_data, maxNIRSpec_PA_data)
            ax.set_xlim(Time(search_start, format='mjd').datetime, Time(search_end, format='mjd').datetime)

        elif args.instrument.lower() == 'niriss':
            fig, ax = plt.subplots(figsize=(14,8))
            plot_single_instrument(ax, 'NIRISS', times, minNIRISS_PA_data, maxNIRISS_PA_data)
            ax.set_xlim(Time(search_start, format='mjd').datetime, Time(search_end, format='mjd').datetime)

        elif args.instrument.lower() == 'fgs':
            fig, ax = plt.subplots(figsize=(14,8))
            plot_single_instrument(ax, 'FGS', times, minFGS_PA_data, maxFGS_PA_data)
            ax.set_xlim(Time(search_start, format='mjd').datetime, Time(search_end, format='mjd').datetime)

        if args.name is not None:
            targname = args.name
        else:
            targname = ''
        if fixed:
            suptitle = '{} (RA = {}, DEC = {})'.format(targname, args.ra, args.dec)
        else:
            suptitle = '{}'.format(targname, args.ra, args.dec)
        fig.suptitle(suptitle, fontsize=18)
        fig.tight_layout()
        fig.subplots_adjust(top=0.88)

        if args.save_plot is None:
            plt.show()
        else:
            plt.savefig(args.save_plot)


def get_table(ra, dec, instrument=None, start_date=None, end_date=None, save_table=None, v3pa=None, fixed=True):
    """ Returns a table object with the PAs where the target is visible.

    parameters
    ----------
    ra : str
        Right Ascension
    dec : str
        Declination
    instrument : str
        Any of the JWST instruments
    start_date : float
    end_date : float
    save_table : str
        path of file to save plot output
    v3pa : str
        The position angle of the V3 axis.
    fixed : bool
        Whether or not the target is fixed. default = True


    returns
    -------
    astropy.table Table object
    """
    table_output=None
    if save_table is not None:
        table_output = open(save_table, 'w')

    NRCALL_FULL_V2IdlYang  = -0.0265
    NRS_FULL_MSA_V3IdlYang = 137.4874
    NIS_V3IdlYang          = -0.57
    MIRIM_FULL_V3IdlYang   = 5.0152
    FGS1_FULL_V3IdlYang    = -1.2508

    ECL_FLAG = False

    A_eph = EPH.Ephemeris(join(dirname(abspath(__file__)), "horizons_EM_jwst_wrt_sun_2020-2024.txt"),ECL_FLAG)

    search_start = Time(start_date, format='iso').mjd if start_date is not None else 58849.0  #Jan 1, 2020
    search_end = Time(end_date, format='iso').mjd if end_date is not None else 60309.0 # Dec 31, 2023

    if not (58849.0 <= search_start <= 60309.0) and start_date is not None:
        raise ValueError('Start date {} outside of available ephemeris {} to {}'.format(start_date, '2020-01-01', '2023-12-31'))
    if not (58849.0 <= search_end <= 60309.0) and end_date is not None:
        raise ValueError('End date {} outside of available ephemeris {} to {}'.format(end_date, '2020-01-01', '2023-12-31'))
    if search_start > search_end:
        raise ValueError('Start date {} should be before end date {}'.format(start_date, end_date))

    if search_start < A_eph.amin:
        print("Warning, search start time is earlier than ephemeris start.", file=table_output)
        search_start = A_eph.amin + 1

    scale = 1  # Channging this value must be reflected in get_target_ephemeris
    span = int(search_end-search_start)


    # if len(sys.argv) < 3:
    #   print "proper usage:"
    #   print "find_tgt_info.py ra dec [pa]"
    #   print "finds full visibility windows over [{}, {}]".format(Time(search_start, format='mjd', out_subfmt='date').isot,
    #     Time(search_start+span/scale, format='mjd', out_subfmt='date').isot)
    #   sys.exit(1)


    pa = 'X'

    if ra.find(':')>-1:  #format is hh:mm:ss.s or  dd:mm:ss.s
      ra  = convert_ddmmss_to_float(ra) * 15. * D2R
      dec   = convert_ddmmss_to_float(dec) * D2R
    else: #format is decimal
      ra  = float(ra) * D2R
      dec   = float(dec) * D2R

    # although the coordinates are fixed, we need an array for
    # symmetry with moving target ephemerides
    ra = np.repeat(ra, span * scale + 1)
    dec = np.repeat(dec, span * scale + 1)


    print("", file=table_output)
    print("       Target", file=table_output)
    if fixed:
        print("                ecliptic", file=table_output)
        print("RA      Dec     latitude", file=table_output)
        print("%7.3f %7.3f %7.3f" % (ra[0]*R2D,dec[0]*R2D,calc_ecliptic_lat(ra[0], dec[0])*R2D), file=table_output)
    print("", file=table_output)


    if v3pa is not None:
        pa     = float(v3pa) * D2R
    print("Checked interval [{}, {}]".format(Time(search_start, format='mjd', out_subfmt='date').isot,
        Time(search_start+span, format='mjd', out_subfmt='date').isot), file=table_output)
    if pa == "X":
        iflag_old = A_eph.in_FOR(search_start,ra[0],dec[0])
        print("|           Window [days]                 |    Normal V3 PA [deg]    |", end='', file=table_output)
    else:
        iflag_old = A_eph.is_valid(search_start,ra[0],dec[0],pa)
        print("|           Window [days]                 |   Specified V3 PA [deg]  |", end='', file=table_output)

    if fixed:
        print('\n', end='', file=table_output)
    else:
        print('{:^27s}|{:^27s}|'.format('RA', 'Dec'), file=table_output)

    print("   Start           End         Duration         Start         End    ", end='', file=table_output)
    if fixed:
        print("{:^13s} {:^13s}".format('RA', 'Dec'), file=table_output)
    else:
        print("{:^13s} {:^13s} {:^13s} {:^13s}".format('Start', 'End', 'Start', 'End'), file=table_output)

    if iflag_old:
      twstart = search_start
      ra_start = ra[0]
      dec_start = dec[0]
    else:
      twstart = -1.
    iflip = False

    #Step througth the interval and find where target goes in/out of field of regard.
    for i in range(1,span*scale+1):
        adate = search_start + float(i)/float(scale)
        #iflag = A_eph.in_FOR(adate,ra,dec)
        if pa == "X":
            iflag = A_eph.in_FOR(adate,ra[i],dec[i])
        else:
            iflag = A_eph.is_valid(adate,ra[i],dec[i],pa)
        if iflag != iflag_old:
            iflip = True
            if iflag:
                if pa == "X":
                    twstart = A_eph.bisect_by_FOR(adate,adate-0.1,ra[i],dec[i])
                else:
                    twstart = A_eph.bisect_by_attitude(adate,adate-0.1,ra[i],dec[i],pa)
                ra_start = ra[i]
                dec_start = dec[i]
            else:
                if pa == "X":
                    wend = A_eph.bisect_by_FOR(adate-0.1,adate,ra[i],dec[i])
                else:
                    wend = A_eph.bisect_by_attitude(adate-0.1,adate,ra[i],dec[i],pa)
                if twstart > 0.:
                    wstart = twstart #Only set wstart if wend is valid
                    if pa == "X":
                        pa_start = A_eph.normal_pa(wstart,ra_start,dec_start)
                        pa_end   = A_eph.normal_pa(wend,ra[i],dec[i])
                    else:
                        pa_start = pa
                        pa_end = pa
                    ra_end = ra[i]
                    dec_end = dec[i]
                    print(window_summary_line(fixed, wstart, wend, pa_start, pa_end, ra_start, ra_end, dec_start, dec_end), file=table_output)
            iflag_old = iflag

    if iflip == True and iflag == True:
        if pa == "X":
            pa_start = A_eph.normal_pa(twstart,ra[i],dec[i])
            pa_end   = A_eph.normal_pa(adate,ra[i],dec[i])
        else:
            pa_start = pa
            pa_end = pa
        print(window_summary_line(fixed, twstart, adate, pa_start, pa_end, ra[i], ra[i], dec[i], dec[i]), file=table_output)

    if iflip == False and iflag == True and pa == "X":
        if dec[i] >0.:
            print(window_summary_line(fixed, 0, 0, 2 * np.pi, 0, ra[0], ra[-1], dec[0], dec[-1], cvz=True), file=table_output)
        else:
            print(window_summary_line(fixed, 0, 0, 0, 2 * np.pi, ra[0], ra[-1], dec[0], dec[-1], cvz=True), file=table_output)

    if 1==1:
        wstart = search_start
        wend = wstart + span
        istart = int(wstart)
        iend = int(wend)
        iflag = A_eph.in_FOR(wstart,ra[0],dec[0])
        tgt_is_in = False
        if iflag:
          tgt_is_in = True

        print("", file=table_output)
        print("", file=table_output)
        if fixed:
            fmt_repeats = 6
            print("                V3PA          NIRCam           NIRSpec         NIRISS           MIRI          FGS", file=table_output)
            print("   Date      min    max      min    max       min    max     min    max      min    max      min    max", file=table_output)
                  #58849.0 264.83 275.18 264.80 264.80  42.32  42.32 264.26 264.26 269.84 269.84 263.58 263.58
        else:
            fmt_repeats = 7
            print("                                V3PA          NIRCam           NIRSpec         NIRISS           MIRI          FGS", file=table_output)
            print("   Date      RA     Dec      min    max      min    max       min    max     min    max      min    max      min    max", file=table_output)
        times = []
        V3PA_data = []
        minV3PA_data = []
        maxV3PA_data = []
        minNIRCam_PA_data = []
        maxNIRCam_PA_data = []
        minNIRSpec_PA_data = []
        maxNIRSpec_PA_data = []
        minNIRISS_PA_data = []
        maxNIRISS_PA_data = []
        minMIRI_PA_data = []
        maxMIRI_PA_data = []
        minFGS_PA_data = []
        maxFGS_PA_data = []

        nomNIRCam_PA_data = []
        nomNIRSpec_PA_data = []
        nomNIRISS_PA_data = []
        nomMIRI_PA_data = []
        nomFGS_PA_data = []

        for itime in range(istart,iend):
            atime = float(itime)
            i = int((atime - search_start) * float(scale))
            iflag = A_eph.in_FOR(atime,ra[i],dec[i])
            #print atime,A_eph.in_FOR(atime,ra,dec)
            if iflag:
                if not tgt_is_in:
                    print("", file=table_output)
                tgt_is_in = True

                V3PA = A_eph.normal_pa(atime,ra[i],dec[i])*R2D
                (sun_ra, sun_dec) = A_eph.sun_pos(atime)
                max_boresight_roll = allowed_max_vehicle_roll(sun_ra, sun_dec, ra[i], dec[i]) * R2D
                #sun_ang = angular_sep(sun_ra, sun_dec, ra, dec) * R2D

                minV3PA = bound_angle(V3PA - max_boresight_roll)
                maxV3PA = bound_angle(V3PA + max_boresight_roll)
                minNIRCam_PA = bound_angle(V3PA - max_boresight_roll + NRCALL_FULL_V2IdlYang)
                maxNIRCam_PA = bound_angle(V3PA + max_boresight_roll + NRCALL_FULL_V2IdlYang)
                minNIRSpec_PA = bound_angle(V3PA - max_boresight_roll + NRS_FULL_MSA_V3IdlYang)
                maxNIRSpec_PA = bound_angle(V3PA + max_boresight_roll + NRS_FULL_MSA_V3IdlYang)
                minNIRISS_PA = bound_angle(V3PA - max_boresight_roll + NIS_V3IdlYang)
                maxNIRISS_PA = bound_angle(V3PA + max_boresight_roll + NIS_V3IdlYang)
                minMIRI_PA = bound_angle(V3PA - max_boresight_roll + MIRIM_FULL_V3IdlYang)
                maxMIRI_PA = bound_angle(V3PA + max_boresight_roll + MIRIM_FULL_V3IdlYang)
                minFGS_PA = bound_angle(V3PA - max_boresight_roll + FGS1_FULL_V3IdlYang)
                maxFGS_PA = bound_angle(V3PA + max_boresight_roll + FGS1_FULL_V3IdlYang)

                nomNIRCam_PA = bound_angle(V3PA + NRCALL_FULL_V2IdlYang)
                nomNIRSpec_PA = bound_angle(V3PA + NRS_FULL_MSA_V3IdlYang)
                nomNIRISS_PA = bound_angle(V3PA + NIS_V3IdlYang)
                nomMIRI_PA = bound_angle(V3PA + MIRIM_FULL_V3IdlYang)
                nomFGS_PA = bound_angle(V3PA + FGS1_FULL_V3IdlYang)

                times.append(Time(atime, format='mjd').datetime)
                V3PA_data.append(V3PA)
                minV3PA_data.append(minV3PA)
                maxV3PA_data.append(maxV3PA)
                minNIRCam_PA_data.append(minNIRCam_PA)
                maxNIRCam_PA_data.append(maxNIRCam_PA)
                minNIRSpec_PA_data.append(minNIRSpec_PA)
                maxNIRSpec_PA_data.append(maxNIRSpec_PA)
                minNIRISS_PA_data.append(minNIRISS_PA)
                maxNIRISS_PA_data.append(maxNIRISS_PA)
                minMIRI_PA_data.append(minMIRI_PA)
                maxMIRI_PA_data.append(maxMIRI_PA)
                minFGS_PA_data.append(minFGS_PA)
                maxFGS_PA_data.append(maxFGS_PA)

                nomNIRCam_PA_data.append(nomNIRCam_PA)
                nomNIRSpec_PA_data.append(nomNIRSpec_PA)
                nomNIRISS_PA_data.append(nomNIRISS_PA)
                nomMIRI_PA_data.append(nomMIRI_PA)
                nomFGS_PA_data.append(nomFGS_PA)
                #print '%7.1f %6.2f %6.2f %6.2f' % (atime, V3PA, NIRCam_PA, NIRSpec_PA)
                fmt = '{}' + '   {:6.2f} {:6.2f}'*fmt_repeats
                if fixed:
                    print(fmt.format(
                        Time(atime, format='mjd', out_subfmt='date').isot, V3PA, minV3PA, maxV3PA,
                        nomNIRCam_PA, minNIRCam_PA, maxNIRCam_PA, nomNIRSpec_PA, minNIRSpec_PA, maxNIRSpec_PA,
                        nomNIRISS_PA, minNIRISS_PA, maxNIRISS_PA, nomMIRI_PA, minMIRI_PA, maxMIRI_PA,
                        nomFGS_PA, minFGS_PA, maxFGS_PA), file=table_output)#,sun_ang
                else:
                    print(fmt.format(
                        Time(atime, format='mjd', out_subfmt='date').isot, ra[i]*R2D, dec[i]*R2D, V3PA, minV3PA, maxV3PA,
                        nomNIRCam_PA, minNIRCam_PA, maxNIRCam_PA, nomNIRSpec_PA, minNIRSpec_PA, maxNIRSpec_PA,
                        nomNIRISS_PA, minNIRISS_PA, maxNIRISS_PA, nomMIRI_PA, minMIRI_PA, maxMIRI_PA,
                        nomFGS_PA, minFGS_PA, maxFGS_PA), file=table_output)#,sun_ang
            else:
                tgt_is_in = False
                times.append(Time(atime, format='mjd').datetime)
                V3PA_data.append(np.nan)
                minV3PA_data.append(np.nan)
                maxV3PA_data.append(np.nan)
                minNIRCam_PA_data.append(np.nan)
                maxNIRCam_PA_data.append(np.nan)
                minNIRSpec_PA_data.append(np.nan)
                maxNIRSpec_PA_data.append(np.nan)
                minNIRISS_PA_data.append(np.nan)
                maxNIRISS_PA_data.append(np.nan)
                minMIRI_PA_data.append(np.nan)
                maxMIRI_PA_data.append(np.nan)
                minFGS_PA_data.append(np.nan)
                maxFGS_PA_data.append(np.nan)

                nomNIRCam_PA_data.append(np.nan)
                nomNIRSpec_PA_data.append(np.nan)
                nomNIRISS_PA_data.append(np.nan)
                nomMIRI_PA_data.append(np.nan)
                nomFGS_PA_data.append(np.nan)


        tab = Table([times, V3PA_data, minV3PA_data, maxV3PA_data, nomNIRCam_PA_data, minNIRCam_PA_data, maxNIRCam_PA_data,
            nomNIRSpec_PA_data, minNIRSpec_PA_data, maxNIRSpec_PA_data, nomNIRISS_PA_data, minNIRISS_PA_data, maxNIRISS_PA_data,
            nomMIRI_PA_data, minMIRI_PA_data, maxMIRI_PA_data, nomFGS_PA_data, minFGS_PA_data, maxFGS_PA_data],
            names=('Date', 'V3PA', 'V3PA min', 'V3PA max', 'NIRCam nom', 'NIRCam min', 'NIRCam max',
                'NIRSpec nom', 'NIRSpec min', 'NIRSpec max', 'NIRISS nom', 'NIRISS min', 'NIRISS max',
                'MIRI nom', 'MIRI min', 'MIRI max', 'FGS nom', 'FGS min', 'FGS max'))

    return tab





def plot_single_instrument(ax, instrument_name, t, min_pa, max_pa):

    min_pa = np.array(min_pa)
    max_pa = np.array(max_pa)
    t = np.array(t)

    if np.any(min_pa > max_pa):
        minpa_lt_maxpa = min_pa < max_pa
        minpa_gt_maxpa = min_pa > max_pa

        max_pa_upper = np.copy(max_pa)
        min_pa_upper = np.copy(min_pa)
        max_pa_upper[minpa_gt_maxpa] = 360
        max_pa_upper[minpa_lt_maxpa] = np.nan
        min_pa_upper[minpa_lt_maxpa] = np.nan

        max_pa_lower = np.copy(max_pa)
        min_pa_lower = np.copy(min_pa)
        min_pa_lower[minpa_gt_maxpa] = 0
        max_pa_lower[minpa_lt_maxpa] = np.nan
        min_pa_lower[minpa_lt_maxpa] = np.nan


        max_pa[minpa_gt_maxpa] = np.nan
        min_pa[minpa_gt_maxpa] = np.nan

        ax.fill_between(t, min_pa_upper, max_pa_upper, facecolor='.7', edgecolor='.7', lw=2)
        ax.fill_between(t, min_pa_lower, max_pa_lower, facecolor='.7', edgecolor='.7', lw=2)
        ax.fill_between(t, min_pa, max_pa, edgecolor='.7', facecolor='.7', lw=2)
        ax.set_ylabel("Available Position Angle (Degree)")
        ax.set_title(instrument_name)
        ax.fmt_xdata = DateFormatter('%Y-%m-%d')


    else:
        ax.fill_between(t, min_pa, max_pa, edgecolor='none', facecolor='.7')
        ax.set_ylabel("Available Position Angle (Degree)")
        ax.set_title(instrument_name)
        ax.fmt_xdata = DateFormatter('%Y-%m-%d')

if __name__ == '__main__':
    try:
        # see if there is a negative dec in sexagesimal coordinates
        dec_index = [':' in arg and arg.startswith('-') for arg in sys.argv].index(True)
        arg_list = sys.argv[1:]
        dec = arg_list.pop(dec_index-1)
        arg_list.append('--')
        arg_list.append(dec)

    except ValueError:
        arg_list = sys.argv[1:]

    parser = argparse.ArgumentParser(description='')
    parser.add_argument('ra', help='Right Ascension of target in either sexagesimal (hh:mm:ss.s) or degrees')
    parser.add_argument('dec', help='Declination of target in either sexagesimal (dd:mm:ss.s) or degrees')
    parser.add_argument('--pa', help='Specify a desired Position Angle')
    parser.add_argument('--save_plot', help='Path of file to save plot output')
    parser.add_argument('--save_table', help='Path of file to save table output')
    parser.add_argument('--instrument', help='If specified plot shows only windows for this instrument')
    parser.add_argument('--name', help='Target Name to appear on plots')
    parser.add_argument('--start_date', help='Start date for visibility search in yyyy-mm-dd format')
    parser.add_argument('--end_date', help='End date for visibility search in yyyy-mm-dd format')
    args = parser.parse_args(arg_list)

    main(args)
<|MERGE_RESOLUTION|>--- conflicted
+++ resolved
@@ -1,876 +1,869 @@
-#! /usr/bin/env python
-
-from __future__ import print_function
-
-import sys
-import math
-from . import ephemeris_old2x as EPH
-
-import argparse
-from astroquery.jplhorizons import Horizons
-import warnings
-import matplotlib.pyplot as plt
-from matplotlib.dates import YearLocator, MonthLocator, DateFormatter
-from astropy.time import Time
-from astropy.table import Table
-import numpy as np
-from os.path import join, abspath, dirname
-
-# ignore astropy warning that Date after 2020-12-30 is "dubious"
-warnings.filterwarnings('ignore', category=UserWarning, append=True)
-warnings.filterwarnings('ignore', category=RuntimeWarning, append=True)
-
-D2R = math.pi / 180.  #degrees to radians
-R2D = 180. / math.pi #radians to degrees
-PI2 = 2. * math.pi   # 2 pi
-unit_limit = lambda x: min(max(-1.,x),1.) # forces value to be in [-1,1]
-
-def convert_ddmmss_to_float(astring):
-    aline = astring.split(':')
-    d= float(aline[0])
-    m= float(aline[1])
-    s= float(aline[2])
-    hour_or_deg = (s/60.+m)/60.+d
-    return hour_or_deg
-
-def bound_angle(ang):
-    while ang<0.:
-        ang += 360.
-    while ang>360.:
-        ang -= 360.
-    return ang
-
-def angular_sep(obj1_c1,obj1_c2,obj2_c1,obj2_c2):
-    """angular distance betrween two objects, positions specified in spherical coordinates."""
-    x = math.cos(obj2_c2)*math.cos(obj1_c2)*math.cos(obj2_c1-obj1_c1) + math.sin(obj2_c2)*math.sin(obj1_c2)
-    return math.acos(unit_limit(x))
-
-def calc_ecliptic_lat(ra, dec):
-    NEP_ra = 270.000000 * D2R
-    NEP_dec = 66.560708 * D2R
-    a_sep = angular_sep(ra, dec, NEP_ra, NEP_dec)
-    ecl_lat = math.pi/2. - a_sep
-    return ecl_lat
-
-def sun_pitch(aV):
-    return math.atan2(aV.x,-aV.z)
-
-def sun_roll(aV):
-    return math.asin(-aV.y)
-
-def allowed_max_sun_roll(sun_p):
-    abs_max_sun_roll = 5.2 *D2R
-    if sun_p > 2.5*D2R:
-        max_sun_roll = abs_max_sun_roll - 1.7*D2R * (sun_p - 2.5*D2R)/(5.2 - 2.5)/D2R
-    else:
-        max_sun_roll = abs_max_sun_roll
-    max_sun_roll -= 0.1*D2R  #Pad away from the edge
-    return max_sun_roll
-
-def allowed_max_vehicle_roll(sun_ra, sun_dec, ra, dec):
-    vehicle_pitch = math.pi/2. - angular_sep(sun_ra, sun_dec, ra, dec)
-    sun_roll = 5.2 * D2R
-    last_sun_roll = 0.
-    while abs(sun_roll - last_sun_roll) > 0.0001*D2R:
-        last_sun_roll = sun_roll
-        sun_pitch = math.asin(unit_limit(math.sin(vehicle_pitch)/math.cos(last_sun_roll)))
-        sun_roll = allowed_max_sun_roll(sun_pitch)
-        #print sun_roll*R2D,sun_pitch*R2D,vehicle_pitch*R2D
-    max_vehicle_roll = math.asin(unit_limit(math.sin(sun_roll)/math.cos(vehicle_pitch)))
-    return max_vehicle_roll
-
-def get_target_ephemeris(desg, start_date, end_date, smallbody=False):
-    """Ephemeris from JPL/HORIZONS.
-    smallbody : bool, optional
-      Set to `True` for comets and asteroids, `False` for planets,
-      spacecraft, or moons.
-    Returns : target name from HORIZONS, RA, and Dec.
-    """
-
-    if smallbody:
-        bodytype='smallbody'
-    else:
-        bodytype='majorbody'
-
-    obj = Horizons(id=desg, location='500@-170', id_type=bodytype,
-                   epochs={'start':start_date, 'stop':end_date,
-                   'step':'1d'})
-<<<<<<< HEAD
-
-    eph = obj.ephemerides()
-
-    return eph['targetname'][0], eph['RA'], eph['DEC']
-=======
-    
-    eph = obj.ephemerides()
-
-    return eph['targetname'][0], eph['RA'], eph['DEC']
-        
->>>>>>> 7cdb4352
-
-def window_summary_line(fixed, wstart, wend, pa_start, pa_end, ra_start, ra_end, dec_start, dec_end, cvz=False):
-    """Formats window summary data for fixed and moving targets."""
-    if cvz:
-        line = " {0:15} {0:11} {0:11} ".format('CVZ')
-    else:
-        line = " {:15} {:11} {:11.2f} ".format(Time(wstart, format='mjd', out_subfmt='date').isot,
-                                               Time(wend, format='mjd', out_subfmt='date').isot,wend-wstart)
-    line += "{:13.5f} {:13.5f} ".format(pa_start*R2D,pa_end*R2D)
-    if fixed:
-        line += "{:13.5f} {:13.5f} ".format(ra_start*R2D, dec_start*R2D)
-    else:
-        line += "{:13.5f} {:13.5f} {:13.5f} {:13.5f} ".format(ra_start*R2D, ra_end*R2D, dec_start*R2D, dec_end*R2D)
-
-    return line
-
-def main(args, fixed=True):
-
-    table_output=None
-    if args.save_table is not None:
-        table_output = open(args.save_table, 'w')
-
-    NRCALL_FULL_V2IdlYang = -0.0265
-    NRS_FULL_MSA_V3IdlYang = 137.4874
-    NIS_V3IdlYang = -0.57
-    MIRIM_FULL_V3IdlYang = 5.0152
-    FGS1_FULL_V3IdlYang = -1.2508
-
-    ECL_FLAG = False
-
-    A_eph = EPH.Ephemeris(join(dirname(abspath(__file__)), "horizons_EM_jwst_wrt_sun_2020-2024.txt"),ECL_FLAG)
-
-    search_start = Time(args.start_date, format='iso').mjd if args.start_date is not None else 58849.0  #Jan 1, 2020
-    search_end = Time(args.end_date, format='iso').mjd if args.end_date is not None else 60309.0 # Dec 31, 2023
-
-    if not (58849.0 <= search_start <= 60309.0) and args.start_date is not None:
-        raise ValueError('Start date {} outside of available ephemeris {} to {}'.format(args.start_date, '2020-01-01', '2023-12-31'))
-    if not (58849.0 <= search_end <= 60309.0) and args.end_date is not None:
-        raise ValueError('End date {} outside of available ephemeris {} to {}'.format(args.end_date, '2020-01-01', '2023-12-31'))
-    if search_start > search_end:
-        raise ValueError('Start date {} should be before end date {}'.format(args.start_date, args.end_date))
-
-    if search_start < A_eph.amin:
-        print("Warning, search start time is earlier than ephemeris start.", file=table_output)
-        search_start = A_eph.amin + 1
-
-    scale = 1  # Channging this value must be reflected in get_target_ephemeris
-    span = int(search_end-search_start)
-
-
-    # if len(sys.argv) < 3:
-    #   print "proper usage:"
-    #   print "find_tgt_info.py ra dec [pa]"
-    #   print "finds full visibility windows over [{}, {}]".format(Time(search_start, format='mjd', out_subfmt='date').isot,
-    #     Time(search_start+span/scale, format='mjd', out_subfmt='date').isot)
-    #   sys.exit(1)
-
-
-    pa = 'X'
-    if fixed:
-        if args.ra.find(':')>-1:  #format is hh:mm:ss.s or  dd:mm:ss.s
-          ra  = convert_ddmmss_to_float(args.ra) * 15. * D2R
-          dec   = convert_ddmmss_to_float(args.dec) * D2R
-        else: #format is decimal
-          ra  = float(args.ra) * D2R
-          dec   = float(args.dec) * D2R
-
-        # although the coordinates are fixed, we need an array for
-        # symmetry with moving target ephemerides
-        ra = np.repeat(ra, span * scale + 1)
-        dec = np.repeat(dec, span * scale + 1)
-    else:
-        assert len(args.ra) == span * scale + 1, "{} epochs retrieved for the moving target, but {} expected.".format(len(args.ra), span * scale + 1)
-        ra = args.ra * D2R
-        dec = args.dec * D2R
-
-    print("", file=table_output)
-    print("       Target", file=table_output)
-    if fixed:
-        print("                ecliptic", file=table_output)
-        print("RA      Dec     latitude", file=table_output)
-        print("%7.3f %7.3f %7.3f" % (ra[0]*R2D,dec[0]*R2D,calc_ecliptic_lat(ra[0], dec[0])*R2D), file=table_output)
-    print("", file=table_output)
-
-
-    if args.v3pa is not None:
-        pa     = float(args.v3pa) * D2R
-    print("Checked interval [{}, {}]".format(Time(search_start, format='mjd', out_subfmt='date').isot,
-        Time(search_start+span, format='mjd', out_subfmt='date').isot), file=table_output)
-    if pa == "X":
-        iflag_old = A_eph.in_FOR(search_start,ra[0],dec[0])
-        print("|           Window [days]                 |    Normal V3 PA [deg]    |", end='', file=table_output)
-    else:
-        iflag_old = A_eph.is_valid(search_start,ra[0],dec[0],pa)
-        print("|           Window [days]                 |   Specified V3 PA [deg]  |", end='', file=table_output)
-
-    if fixed:
-        print('\n', end='', file=table_output)
-    else:
-        print('{:^27s}|{:^27s}|'.format('RA', 'Dec'), file=table_output)
-
-    print("   Start           End         Duration         Start         End    ", end='', file=table_output)
-    if fixed:
-        print("{:^13s} {:^13s}".format('RA', 'Dec'), file=table_output)
-    else:
-        print("{:^13s} {:^13s} {:^13s} {:^13s}".format('Start', 'End', 'Start', 'End'), file=table_output)
-
-    if iflag_old:
-      twstart = search_start
-      ra_start = ra[0]
-      dec_start = dec[0]
-    else:
-      twstart = -1.
-    iflip = False
-
-    #Step througth the interval and find where target goes in/out of field of regard.
-    for i in range(1,span*scale+1):
-        adate = search_start + float(i)/float(scale)
-        #iflag = A_eph.in_FOR(adate,ra,dec)
-        if pa == "X":
-            iflag = A_eph.in_FOR(adate,ra[i],dec[i])
-        else:
-            iflag = A_eph.is_valid(adate,ra[i],dec[i],pa)
-        if iflag != iflag_old:
-            iflip = True
-            if iflag:
-                if pa == "X":
-                    twstart = A_eph.bisect_by_FOR(adate,adate-0.1,ra[i],dec[i])
-                else:
-                    twstart = A_eph.bisect_by_attitude(adate,adate-0.1,ra[i],dec[i],pa)
-                ra_start = ra[i]
-                dec_start = dec[i]
-            else:
-                if pa == "X":
-                    wend = A_eph.bisect_by_FOR(adate-0.1,adate,ra[i],dec[i])
-                else:
-                    wend = A_eph.bisect_by_attitude(adate-0.1,adate,ra[i],dec[i],pa)
-                if twstart > 0.:
-                    wstart = twstart #Only set wstart if wend is valid
-                    if pa == "X":
-                        pa_start = A_eph.normal_pa(wstart,ra_start,dec_start)
-                        pa_end   = A_eph.normal_pa(wend,ra[i],dec[i])
-                    else:
-                        pa_start = pa
-                        pa_end = pa
-                    ra_end = ra[i]
-                    dec_end = dec[i]
-                    print(window_summary_line(fixed, wstart, wend, pa_start, pa_end, ra_start, ra_end, dec_start, dec_end), file=table_output)
-            iflag_old = iflag
-
-    if iflip == True and iflag == True:
-        if pa == "X":
-            pa_start = A_eph.normal_pa(twstart,ra[i],dec[i])
-            pa_end   = A_eph.normal_pa(adate,ra[i],dec[i])
-        else:
-            pa_start = pa
-            pa_end = pa
-        print(window_summary_line(fixed, twstart, adate, pa_start, pa_end, ra[i], ra[i], dec[i], dec[i]), file=table_output)
-
-    if iflip == False and iflag == True and pa == "X":
-        if dec[i] >0.:
-            print(window_summary_line(fixed, 0, 0, 2 * np.pi, 0, ra[0], ra[-1], dec[0], dec[-1], cvz=True), file=table_output)
-        else:
-            print(window_summary_line(fixed, 0, 0, 0, 2 * np.pi, ra[0], ra[-1], dec[0], dec[-1], cvz=True), file=table_output)
-
-    if 1==1:
-        wstart = search_start
-        wend = wstart + span
-        istart = int(wstart)
-        iend = int(wend)
-        iflag = A_eph.in_FOR(wstart,ra[0],dec[0])
-        tgt_is_in = False
-        if iflag:
-          tgt_is_in = True
-
-        print("", file=table_output)
-        print("", file=table_output)
-        if fixed:
-            fmt_repeats = 6
-            print("                V3PA          NIRCam           NIRSpec         NIRISS           MIRI          FGS", file=table_output)
-            print("   Date      min    max      min    max       min    max     min    max      min    max      min    max", file=table_output)
-                  #58849.0 264.83 275.18 264.80 264.80  42.32  42.32 264.26 264.26 269.84 269.84 263.58 263.58
-        else:
-            fmt_repeats = 7
-            print("                                V3PA          NIRCam           NIRSpec         NIRISS           MIRI          FGS", file=table_output)
-            print("   Date      RA     Dec      min    max      min    max       min    max     min    max      min    max      min    max", file=table_output)
-        times = []
-        minV3PA_data = []
-        maxV3PA_data = []
-        minNIRCam_PA_data = []
-        maxNIRCam_PA_data = []
-        minNIRSpec_PA_data = []
-        maxNIRSpec_PA_data = []
-        minNIRISS_PA_data = []
-        maxNIRISS_PA_data = []
-        minMIRI_PA_data = []
-        maxMIRI_PA_data = []
-        minFGS_PA_data = []
-        maxFGS_PA_data = []
-
-        for itime in range(istart,iend):
-            atime = float(itime)
-            i = int((atime - search_start) * float(scale))
-            iflag = A_eph.in_FOR(atime,ra[i],dec[i])
-            #print atime,A_eph.in_FOR(atime,ra,dec)
-            if iflag:
-                if not tgt_is_in:
-                    print("", file=table_output)
-                tgt_is_in = True
-
-                V3PA = A_eph.normal_pa(atime,ra[i],dec[i])*R2D
-                (sun_ra, sun_dec) = A_eph.sun_pos(atime)
-                max_boresight_roll = allowed_max_vehicle_roll(sun_ra, sun_dec, ra[i], dec[i]) * R2D
-                #sun_ang = angular_sep(sun_ra, sun_dec, ra, dec) * R2D
-
-                minV3PA = bound_angle(V3PA - max_boresight_roll)
-                maxV3PA = bound_angle(V3PA + max_boresight_roll)
-                minNIRCam_PA = bound_angle(V3PA - max_boresight_roll + NRCALL_FULL_V2IdlYang)
-                maxNIRCam_PA = bound_angle(V3PA + max_boresight_roll + NRCALL_FULL_V2IdlYang)
-                minNIRSpec_PA = bound_angle(V3PA - max_boresight_roll + NRS_FULL_MSA_V3IdlYang)
-                maxNIRSpec_PA = bound_angle(V3PA + max_boresight_roll + NRS_FULL_MSA_V3IdlYang)
-                minNIRISS_PA = bound_angle(V3PA - max_boresight_roll + NIS_V3IdlYang)
-                maxNIRISS_PA = bound_angle(V3PA + max_boresight_roll + NIS_V3IdlYang)
-                minMIRI_PA = bound_angle(V3PA - max_boresight_roll + MIRIM_FULL_V3IdlYang)
-                maxMIRI_PA = bound_angle(V3PA + max_boresight_roll + MIRIM_FULL_V3IdlYang)
-                minFGS_PA = bound_angle(V3PA - max_boresight_roll + FGS1_FULL_V3IdlYang)
-                maxFGS_PA = bound_angle(V3PA + max_boresight_roll + FGS1_FULL_V3IdlYang)
-
-                times.append(Time(atime, format='mjd').datetime)
-                minV3PA_data.append(minV3PA)
-                maxV3PA_data.append(maxV3PA)
-                minNIRCam_PA_data.append(minNIRCam_PA)
-                maxNIRCam_PA_data.append(maxNIRCam_PA)
-                minNIRSpec_PA_data.append(minNIRSpec_PA)
-                maxNIRSpec_PA_data.append(maxNIRSpec_PA)
-                minNIRISS_PA_data.append(minNIRISS_PA)
-                maxNIRISS_PA_data.append(maxNIRISS_PA)
-                minMIRI_PA_data.append(minMIRI_PA)
-                maxMIRI_PA_data.append(maxMIRI_PA)
-                minFGS_PA_data.append(minFGS_PA)
-                maxFGS_PA_data.append(maxFGS_PA)
-                #print '%7.1f %6.2f %6.2f %6.2f' % (atime, V3PA, NIRCam_PA, NIRSpec_PA)
-                fmt = '{}' + '   {:6.2f} {:6.2f}'*fmt_repeats
-                if fixed:
-                    print(fmt.format(
-                        Time(atime, format='mjd', out_subfmt='date').isot, minV3PA, maxV3PA,
-                        minNIRCam_PA, maxNIRCam_PA, minNIRSpec_PA, maxNIRSpec_PA, minNIRISS_PA,
-                        maxNIRISS_PA, minMIRI_PA, maxMIRI_PA, minFGS_PA, maxFGS_PA), file=table_output)#,sun_ang
-                else:
-                    print(fmt.format(
-                        Time(atime, format='mjd', out_subfmt='date').isot, ra[i]*R2D, dec[i]*R2D, minV3PA, maxV3PA,
-                        minNIRCam_PA, maxNIRCam_PA, minNIRSpec_PA, maxNIRSpec_PA, minNIRISS_PA,
-                        maxNIRISS_PA, minMIRI_PA, maxMIRI_PA, minFGS_PA, maxFGS_PA), file=table_output)#,sun_ang
-            else:
-                tgt_is_in = False
-                times.append(Time(atime, format='mjd').datetime)
-                minV3PA_data.append(np.nan)
-                maxV3PA_data.append(np.nan)
-                minNIRCam_PA_data.append(np.nan)
-                maxNIRCam_PA_data.append(np.nan)
-                minNIRSpec_PA_data.append(np.nan)
-                maxNIRSpec_PA_data.append(np.nan)
-                minNIRISS_PA_data.append(np.nan)
-                maxNIRISS_PA_data.append(np.nan)
-                minMIRI_PA_data.append(np.nan)
-                maxMIRI_PA_data.append(np.nan)
-                minFGS_PA_data.append(np.nan)
-                maxFGS_PA_data.append(np.nan)
-
-        tab = Table([times, minV3PA_data, maxV3PA_data, minNIRCam_PA_data, maxNIRCam_PA_data,
-            minNIRSpec_PA_data, maxNIRSpec_PA_data, minNIRISS_PA_data, maxNIRISS_PA_data,
-            minMIRI_PA_data, maxMIRI_PA_data, minFGS_PA_data, maxFGS_PA_data],
-            names=('Date', 'V3PA min', 'V3PA max', 'NIRCam min', 'NIRCam max',
-                'NIRSpec min', 'NIRSpec max', 'NIRISS min', 'NIRISS max',
-                'MIRI min', 'MIRI max', 'FGS min', 'FGS max'))
-
-        # Plot observing windows
-        if args.instrument is None:
-            years = YearLocator()
-            months = MonthLocator()
-            yearsFmt = DateFormatter('%Y')
-            monthsFmt = DateFormatter('%m')
-            fig, axes = plt.subplots(2, 3, figsize=(14,8))
-
-            axes[0,0].set_title("V3")
-            plot_single_instrument(axes[0,0], "V3", times, minV3PA_data, maxV3PA_data)
-            axes[0,0].fmt_xdata = DateFormatter('%Y-%m-%d')
-            axes[0,0].set_ylabel("Available Position Angle (Degree)")
-            axes[0,0].set_xlim(Time(search_start, format='mjd').datetime, Time(search_end, format='mjd').datetime)
-            labels = axes[0,0].get_xticklabels()
-            for label in labels:
-                label.set_rotation(30)
-
-            if fixed:
-                axes[0,1].set_title('(R.A. = {}, Dec. = {})\n'.format(args.ra, args.dec)+"NIRCam")
-            plot_single_instrument(axes[0,1], 'NIRCam', times, minNIRCam_PA_data, maxNIRCam_PA_data)
-            axes[0,1].fmt_xdata = DateFormatter('%Y-%m-%d')
-            axes[0,1].set_ylabel("Available Position Angle (Degree)")
-            axes[0,1].set_xlim(Time(search_start, format='mjd').datetime, Time(search_end, format='mjd').datetime)
-            labels = axes[0,1].get_xticklabels()
-            for label in labels:
-                label.set_rotation(30)
-
-            axes[0,2].set_title("MIRI")
-            plot_single_instrument(axes[0,2], 'MIRI', times, minMIRI_PA_data, maxMIRI_PA_data)
-            axes[0,2].set_xlim(Time(search_start, format='mjd').datetime, Time(search_end, format='mjd').datetime)
-            labels = axes[0,2].get_xticklabels()
-            for label in labels:
-                label.set_rotation(30)
-
-            axes[1,0].set_title("NIRSpec")
-            axes[1,0].fmt_xdata = DateFormatter('%Y-%m-%d')
-            plot_single_instrument(axes[1,0], 'NIRSpec', times, minNIRSpec_PA_data, maxNIRSpec_PA_data)
-            axes[1,0].set_xlim(Time(search_start, format='mjd').datetime, Time(search_end, format='mjd').datetime)
-            labels = axes[1,0].get_xticklabels()
-            for label in labels:
-                label.set_rotation(30)
-
-            axes[1,1].set_title("NIRISS")
-            plot_single_instrument(axes[1,1], 'NIRISS', times, minNIRISS_PA_data, maxNIRISS_PA_data)
-            axes[1,1].set_xlim(Time(search_start, format='mjd').datetime, Time(search_end, format='mjd').datetime)
-            labels = axes[1,1].get_xticklabels()
-            for label in labels:
-                label.set_rotation(30)
-
-            axes[1,2].set_title("FGS")
-            plot_single_instrument(axes[1,2], 'FGS', times, minFGS_PA_data, maxFGS_PA_data)
-            axes[1,2].set_xlim(Time(search_start, format='mjd').datetime, Time(search_end, format='mjd').datetime)
-            labels = axes[1,2].get_xticklabels()
-            for label in labels:
-                label.set_rotation(30)
-            # fig.autofmt_xdate()
-
-        elif args.instrument.lower() not in ['v3', 'nircam', 'miri', 'nirspec', 'niriss', 'fgs']:
-            print()
-            print(args.instrument+" not recognized. --instrument should be one of: v3, nircam, miri, nirspec, niriss, fgs")
-            return
-
-        elif args.instrument.lower() == 'v3':
-            fig, ax = plt.subplots(figsize=(14,8))
-            plot_single_instrument(ax, 'Observatory V3', times, minV3PA_data, maxV3PA_data)
-            ax.set_xlim(Time(search_start, format='mjd').datetime, Time(search_end, format='mjd').datetime)
-
-        elif args.instrument.lower() == 'nircam':
-            fig, ax = plt.subplots(figsize=(14,8))
-            plot_single_instrument(ax, 'NIRCam', times, minNIRCam_PA_data, maxNIRCam_PA_data)
-            ax.set_xlim(Time(search_start, format='mjd').datetime, Time(search_end, format='mjd').datetime)
-
-        elif args.instrument.lower() == 'miri':
-            fig, ax = plt.subplots(figsize=(14,8))
-            plot_single_instrument(ax, 'MIRI', times, minMIRI_PA_data, maxMIRI_PA_data)
-            ax.set_xlim(Time(search_start, format='mjd').datetime, Time(search_end, format='mjd').datetime)
-
-        elif args.instrument.lower() == 'nirspec':
-            fig, ax = plt.subplots(figsize=(14,8))
-            plot_single_instrument(ax, 'NIRSpec', times, minNIRSpec_PA_data, maxNIRSpec_PA_data)
-            ax.set_xlim(Time(search_start, format='mjd').datetime, Time(search_end, format='mjd').datetime)
-
-        elif args.instrument.lower() == 'niriss':
-            fig, ax = plt.subplots(figsize=(14,8))
-            plot_single_instrument(ax, 'NIRISS', times, minNIRISS_PA_data, maxNIRISS_PA_data)
-            ax.set_xlim(Time(search_start, format='mjd').datetime, Time(search_end, format='mjd').datetime)
-
-        elif args.instrument.lower() == 'fgs':
-            fig, ax = plt.subplots(figsize=(14,8))
-            plot_single_instrument(ax, 'FGS', times, minFGS_PA_data, maxFGS_PA_data)
-            ax.set_xlim(Time(search_start, format='mjd').datetime, Time(search_end, format='mjd').datetime)
-
-        if args.name is not None:
-            targname = args.name
-        else:
-            targname = ''
-        if fixed:
-            suptitle = '{} (RA = {}, DEC = {})'.format(targname, args.ra, args.dec)
-        else:
-            suptitle = '{}'.format(targname, args.ra, args.dec)
-        fig.suptitle(suptitle, fontsize=18)
-        fig.tight_layout()
-        fig.subplots_adjust(top=0.88)
-
-        if args.save_plot is None:
-            plt.show()
-        else:
-            plt.savefig(args.save_plot)
-
-
-def get_table(ra, dec, instrument=None, start_date=None, end_date=None, save_table=None, v3pa=None, fixed=True):
-    """ Returns a table object with the PAs where the target is visible.
-
-    parameters
-    ----------
-    ra : str
-        Right Ascension
-    dec : str
-        Declination
-    instrument : str
-        Any of the JWST instruments
-    start_date : float
-    end_date : float
-    save_table : str
-        path of file to save plot output
-    v3pa : str
-        The position angle of the V3 axis.
-    fixed : bool
-        Whether or not the target is fixed. default = True
-
-
-    returns
-    -------
-    astropy.table Table object
-    """
-    table_output=None
-    if save_table is not None:
-        table_output = open(save_table, 'w')
-
-    NRCALL_FULL_V2IdlYang  = -0.0265
-    NRS_FULL_MSA_V3IdlYang = 137.4874
-    NIS_V3IdlYang          = -0.57
-    MIRIM_FULL_V3IdlYang   = 5.0152
-    FGS1_FULL_V3IdlYang    = -1.2508
-
-    ECL_FLAG = False
-
-    A_eph = EPH.Ephemeris(join(dirname(abspath(__file__)), "horizons_EM_jwst_wrt_sun_2020-2024.txt"),ECL_FLAG)
-
-    search_start = Time(start_date, format='iso').mjd if start_date is not None else 58849.0  #Jan 1, 2020
-    search_end = Time(end_date, format='iso').mjd if end_date is not None else 60309.0 # Dec 31, 2023
-
-    if not (58849.0 <= search_start <= 60309.0) and start_date is not None:
-        raise ValueError('Start date {} outside of available ephemeris {} to {}'.format(start_date, '2020-01-01', '2023-12-31'))
-    if not (58849.0 <= search_end <= 60309.0) and end_date is not None:
-        raise ValueError('End date {} outside of available ephemeris {} to {}'.format(end_date, '2020-01-01', '2023-12-31'))
-    if search_start > search_end:
-        raise ValueError('Start date {} should be before end date {}'.format(start_date, end_date))
-
-    if search_start < A_eph.amin:
-        print("Warning, search start time is earlier than ephemeris start.", file=table_output)
-        search_start = A_eph.amin + 1
-
-    scale = 1  # Channging this value must be reflected in get_target_ephemeris
-    span = int(search_end-search_start)
-
-
-    # if len(sys.argv) < 3:
-    #   print "proper usage:"
-    #   print "find_tgt_info.py ra dec [pa]"
-    #   print "finds full visibility windows over [{}, {}]".format(Time(search_start, format='mjd', out_subfmt='date').isot,
-    #     Time(search_start+span/scale, format='mjd', out_subfmt='date').isot)
-    #   sys.exit(1)
-
-
-    pa = 'X'
-
-    if ra.find(':')>-1:  #format is hh:mm:ss.s or  dd:mm:ss.s
-      ra  = convert_ddmmss_to_float(ra) * 15. * D2R
-      dec   = convert_ddmmss_to_float(dec) * D2R
-    else: #format is decimal
-      ra  = float(ra) * D2R
-      dec   = float(dec) * D2R
-
-    # although the coordinates are fixed, we need an array for
-    # symmetry with moving target ephemerides
-    ra = np.repeat(ra, span * scale + 1)
-    dec = np.repeat(dec, span * scale + 1)
-
-
-    print("", file=table_output)
-    print("       Target", file=table_output)
-    if fixed:
-        print("                ecliptic", file=table_output)
-        print("RA      Dec     latitude", file=table_output)
-        print("%7.3f %7.3f %7.3f" % (ra[0]*R2D,dec[0]*R2D,calc_ecliptic_lat(ra[0], dec[0])*R2D), file=table_output)
-    print("", file=table_output)
-
-
-    if v3pa is not None:
-        pa     = float(v3pa) * D2R
-    print("Checked interval [{}, {}]".format(Time(search_start, format='mjd', out_subfmt='date').isot,
-        Time(search_start+span, format='mjd', out_subfmt='date').isot), file=table_output)
-    if pa == "X":
-        iflag_old = A_eph.in_FOR(search_start,ra[0],dec[0])
-        print("|           Window [days]                 |    Normal V3 PA [deg]    |", end='', file=table_output)
-    else:
-        iflag_old = A_eph.is_valid(search_start,ra[0],dec[0],pa)
-        print("|           Window [days]                 |   Specified V3 PA [deg]  |", end='', file=table_output)
-
-    if fixed:
-        print('\n', end='', file=table_output)
-    else:
-        print('{:^27s}|{:^27s}|'.format('RA', 'Dec'), file=table_output)
-
-    print("   Start           End         Duration         Start         End    ", end='', file=table_output)
-    if fixed:
-        print("{:^13s} {:^13s}".format('RA', 'Dec'), file=table_output)
-    else:
-        print("{:^13s} {:^13s} {:^13s} {:^13s}".format('Start', 'End', 'Start', 'End'), file=table_output)
-
-    if iflag_old:
-      twstart = search_start
-      ra_start = ra[0]
-      dec_start = dec[0]
-    else:
-      twstart = -1.
-    iflip = False
-
-    #Step througth the interval and find where target goes in/out of field of regard.
-    for i in range(1,span*scale+1):
-        adate = search_start + float(i)/float(scale)
-        #iflag = A_eph.in_FOR(adate,ra,dec)
-        if pa == "X":
-            iflag = A_eph.in_FOR(adate,ra[i],dec[i])
-        else:
-            iflag = A_eph.is_valid(adate,ra[i],dec[i],pa)
-        if iflag != iflag_old:
-            iflip = True
-            if iflag:
-                if pa == "X":
-                    twstart = A_eph.bisect_by_FOR(adate,adate-0.1,ra[i],dec[i])
-                else:
-                    twstart = A_eph.bisect_by_attitude(adate,adate-0.1,ra[i],dec[i],pa)
-                ra_start = ra[i]
-                dec_start = dec[i]
-            else:
-                if pa == "X":
-                    wend = A_eph.bisect_by_FOR(adate-0.1,adate,ra[i],dec[i])
-                else:
-                    wend = A_eph.bisect_by_attitude(adate-0.1,adate,ra[i],dec[i],pa)
-                if twstart > 0.:
-                    wstart = twstart #Only set wstart if wend is valid
-                    if pa == "X":
-                        pa_start = A_eph.normal_pa(wstart,ra_start,dec_start)
-                        pa_end   = A_eph.normal_pa(wend,ra[i],dec[i])
-                    else:
-                        pa_start = pa
-                        pa_end = pa
-                    ra_end = ra[i]
-                    dec_end = dec[i]
-                    print(window_summary_line(fixed, wstart, wend, pa_start, pa_end, ra_start, ra_end, dec_start, dec_end), file=table_output)
-            iflag_old = iflag
-
-    if iflip == True and iflag == True:
-        if pa == "X":
-            pa_start = A_eph.normal_pa(twstart,ra[i],dec[i])
-            pa_end   = A_eph.normal_pa(adate,ra[i],dec[i])
-        else:
-            pa_start = pa
-            pa_end = pa
-        print(window_summary_line(fixed, twstart, adate, pa_start, pa_end, ra[i], ra[i], dec[i], dec[i]), file=table_output)
-
-    if iflip == False and iflag == True and pa == "X":
-        if dec[i] >0.:
-            print(window_summary_line(fixed, 0, 0, 2 * np.pi, 0, ra[0], ra[-1], dec[0], dec[-1], cvz=True), file=table_output)
-        else:
-            print(window_summary_line(fixed, 0, 0, 0, 2 * np.pi, ra[0], ra[-1], dec[0], dec[-1], cvz=True), file=table_output)
-
-    if 1==1:
-        wstart = search_start
-        wend = wstart + span
-        istart = int(wstart)
-        iend = int(wend)
-        iflag = A_eph.in_FOR(wstart,ra[0],dec[0])
-        tgt_is_in = False
-        if iflag:
-          tgt_is_in = True
-
-        print("", file=table_output)
-        print("", file=table_output)
-        if fixed:
-            fmt_repeats = 6
-            print("                V3PA          NIRCam           NIRSpec         NIRISS           MIRI          FGS", file=table_output)
-            print("   Date      min    max      min    max       min    max     min    max      min    max      min    max", file=table_output)
-                  #58849.0 264.83 275.18 264.80 264.80  42.32  42.32 264.26 264.26 269.84 269.84 263.58 263.58
-        else:
-            fmt_repeats = 7
-            print("                                V3PA          NIRCam           NIRSpec         NIRISS           MIRI          FGS", file=table_output)
-            print("   Date      RA     Dec      min    max      min    max       min    max     min    max      min    max      min    max", file=table_output)
-        times = []
-        V3PA_data = []
-        minV3PA_data = []
-        maxV3PA_data = []
-        minNIRCam_PA_data = []
-        maxNIRCam_PA_data = []
-        minNIRSpec_PA_data = []
-        maxNIRSpec_PA_data = []
-        minNIRISS_PA_data = []
-        maxNIRISS_PA_data = []
-        minMIRI_PA_data = []
-        maxMIRI_PA_data = []
-        minFGS_PA_data = []
-        maxFGS_PA_data = []
-
-        nomNIRCam_PA_data = []
-        nomNIRSpec_PA_data = []
-        nomNIRISS_PA_data = []
-        nomMIRI_PA_data = []
-        nomFGS_PA_data = []
-
-        for itime in range(istart,iend):
-            atime = float(itime)
-            i = int((atime - search_start) * float(scale))
-            iflag = A_eph.in_FOR(atime,ra[i],dec[i])
-            #print atime,A_eph.in_FOR(atime,ra,dec)
-            if iflag:
-                if not tgt_is_in:
-                    print("", file=table_output)
-                tgt_is_in = True
-
-                V3PA = A_eph.normal_pa(atime,ra[i],dec[i])*R2D
-                (sun_ra, sun_dec) = A_eph.sun_pos(atime)
-                max_boresight_roll = allowed_max_vehicle_roll(sun_ra, sun_dec, ra[i], dec[i]) * R2D
-                #sun_ang = angular_sep(sun_ra, sun_dec, ra, dec) * R2D
-
-                minV3PA = bound_angle(V3PA - max_boresight_roll)
-                maxV3PA = bound_angle(V3PA + max_boresight_roll)
-                minNIRCam_PA = bound_angle(V3PA - max_boresight_roll + NRCALL_FULL_V2IdlYang)
-                maxNIRCam_PA = bound_angle(V3PA + max_boresight_roll + NRCALL_FULL_V2IdlYang)
-                minNIRSpec_PA = bound_angle(V3PA - max_boresight_roll + NRS_FULL_MSA_V3IdlYang)
-                maxNIRSpec_PA = bound_angle(V3PA + max_boresight_roll + NRS_FULL_MSA_V3IdlYang)
-                minNIRISS_PA = bound_angle(V3PA - max_boresight_roll + NIS_V3IdlYang)
-                maxNIRISS_PA = bound_angle(V3PA + max_boresight_roll + NIS_V3IdlYang)
-                minMIRI_PA = bound_angle(V3PA - max_boresight_roll + MIRIM_FULL_V3IdlYang)
-                maxMIRI_PA = bound_angle(V3PA + max_boresight_roll + MIRIM_FULL_V3IdlYang)
-                minFGS_PA = bound_angle(V3PA - max_boresight_roll + FGS1_FULL_V3IdlYang)
-                maxFGS_PA = bound_angle(V3PA + max_boresight_roll + FGS1_FULL_V3IdlYang)
-
-                nomNIRCam_PA = bound_angle(V3PA + NRCALL_FULL_V2IdlYang)
-                nomNIRSpec_PA = bound_angle(V3PA + NRS_FULL_MSA_V3IdlYang)
-                nomNIRISS_PA = bound_angle(V3PA + NIS_V3IdlYang)
-                nomMIRI_PA = bound_angle(V3PA + MIRIM_FULL_V3IdlYang)
-                nomFGS_PA = bound_angle(V3PA + FGS1_FULL_V3IdlYang)
-
-                times.append(Time(atime, format='mjd').datetime)
-                V3PA_data.append(V3PA)
-                minV3PA_data.append(minV3PA)
-                maxV3PA_data.append(maxV3PA)
-                minNIRCam_PA_data.append(minNIRCam_PA)
-                maxNIRCam_PA_data.append(maxNIRCam_PA)
-                minNIRSpec_PA_data.append(minNIRSpec_PA)
-                maxNIRSpec_PA_data.append(maxNIRSpec_PA)
-                minNIRISS_PA_data.append(minNIRISS_PA)
-                maxNIRISS_PA_data.append(maxNIRISS_PA)
-                minMIRI_PA_data.append(minMIRI_PA)
-                maxMIRI_PA_data.append(maxMIRI_PA)
-                minFGS_PA_data.append(minFGS_PA)
-                maxFGS_PA_data.append(maxFGS_PA)
-
-                nomNIRCam_PA_data.append(nomNIRCam_PA)
-                nomNIRSpec_PA_data.append(nomNIRSpec_PA)
-                nomNIRISS_PA_data.append(nomNIRISS_PA)
-                nomMIRI_PA_data.append(nomMIRI_PA)
-                nomFGS_PA_data.append(nomFGS_PA)
-                #print '%7.1f %6.2f %6.2f %6.2f' % (atime, V3PA, NIRCam_PA, NIRSpec_PA)
-                fmt = '{}' + '   {:6.2f} {:6.2f}'*fmt_repeats
-                if fixed:
-                    print(fmt.format(
-                        Time(atime, format='mjd', out_subfmt='date').isot, V3PA, minV3PA, maxV3PA,
-                        nomNIRCam_PA, minNIRCam_PA, maxNIRCam_PA, nomNIRSpec_PA, minNIRSpec_PA, maxNIRSpec_PA,
-                        nomNIRISS_PA, minNIRISS_PA, maxNIRISS_PA, nomMIRI_PA, minMIRI_PA, maxMIRI_PA,
-                        nomFGS_PA, minFGS_PA, maxFGS_PA), file=table_output)#,sun_ang
-                else:
-                    print(fmt.format(
-                        Time(atime, format='mjd', out_subfmt='date').isot, ra[i]*R2D, dec[i]*R2D, V3PA, minV3PA, maxV3PA,
-                        nomNIRCam_PA, minNIRCam_PA, maxNIRCam_PA, nomNIRSpec_PA, minNIRSpec_PA, maxNIRSpec_PA,
-                        nomNIRISS_PA, minNIRISS_PA, maxNIRISS_PA, nomMIRI_PA, minMIRI_PA, maxMIRI_PA,
-                        nomFGS_PA, minFGS_PA, maxFGS_PA), file=table_output)#,sun_ang
-            else:
-                tgt_is_in = False
-                times.append(Time(atime, format='mjd').datetime)
-                V3PA_data.append(np.nan)
-                minV3PA_data.append(np.nan)
-                maxV3PA_data.append(np.nan)
-                minNIRCam_PA_data.append(np.nan)
-                maxNIRCam_PA_data.append(np.nan)
-                minNIRSpec_PA_data.append(np.nan)
-                maxNIRSpec_PA_data.append(np.nan)
-                minNIRISS_PA_data.append(np.nan)
-                maxNIRISS_PA_data.append(np.nan)
-                minMIRI_PA_data.append(np.nan)
-                maxMIRI_PA_data.append(np.nan)
-                minFGS_PA_data.append(np.nan)
-                maxFGS_PA_data.append(np.nan)
-
-                nomNIRCam_PA_data.append(np.nan)
-                nomNIRSpec_PA_data.append(np.nan)
-                nomNIRISS_PA_data.append(np.nan)
-                nomMIRI_PA_data.append(np.nan)
-                nomFGS_PA_data.append(np.nan)
-
-
-        tab = Table([times, V3PA_data, minV3PA_data, maxV3PA_data, nomNIRCam_PA_data, minNIRCam_PA_data, maxNIRCam_PA_data,
-            nomNIRSpec_PA_data, minNIRSpec_PA_data, maxNIRSpec_PA_data, nomNIRISS_PA_data, minNIRISS_PA_data, maxNIRISS_PA_data,
-            nomMIRI_PA_data, minMIRI_PA_data, maxMIRI_PA_data, nomFGS_PA_data, minFGS_PA_data, maxFGS_PA_data],
-            names=('Date', 'V3PA', 'V3PA min', 'V3PA max', 'NIRCam nom', 'NIRCam min', 'NIRCam max',
-                'NIRSpec nom', 'NIRSpec min', 'NIRSpec max', 'NIRISS nom', 'NIRISS min', 'NIRISS max',
-                'MIRI nom', 'MIRI min', 'MIRI max', 'FGS nom', 'FGS min', 'FGS max'))
-
-    return tab
-
-
-
-
-
-def plot_single_instrument(ax, instrument_name, t, min_pa, max_pa):
-
-    min_pa = np.array(min_pa)
-    max_pa = np.array(max_pa)
-    t = np.array(t)
-
-    if np.any(min_pa > max_pa):
-        minpa_lt_maxpa = min_pa < max_pa
-        minpa_gt_maxpa = min_pa > max_pa
-
-        max_pa_upper = np.copy(max_pa)
-        min_pa_upper = np.copy(min_pa)
-        max_pa_upper[minpa_gt_maxpa] = 360
-        max_pa_upper[minpa_lt_maxpa] = np.nan
-        min_pa_upper[minpa_lt_maxpa] = np.nan
-
-        max_pa_lower = np.copy(max_pa)
-        min_pa_lower = np.copy(min_pa)
-        min_pa_lower[minpa_gt_maxpa] = 0
-        max_pa_lower[minpa_lt_maxpa] = np.nan
-        min_pa_lower[minpa_lt_maxpa] = np.nan
-
-
-        max_pa[minpa_gt_maxpa] = np.nan
-        min_pa[minpa_gt_maxpa] = np.nan
-
-        ax.fill_between(t, min_pa_upper, max_pa_upper, facecolor='.7', edgecolor='.7', lw=2)
-        ax.fill_between(t, min_pa_lower, max_pa_lower, facecolor='.7', edgecolor='.7', lw=2)
-        ax.fill_between(t, min_pa, max_pa, edgecolor='.7', facecolor='.7', lw=2)
-        ax.set_ylabel("Available Position Angle (Degree)")
-        ax.set_title(instrument_name)
-        ax.fmt_xdata = DateFormatter('%Y-%m-%d')
-
-
-    else:
-        ax.fill_between(t, min_pa, max_pa, edgecolor='none', facecolor='.7')
-        ax.set_ylabel("Available Position Angle (Degree)")
-        ax.set_title(instrument_name)
-        ax.fmt_xdata = DateFormatter('%Y-%m-%d')
-
-if __name__ == '__main__':
-    try:
-        # see if there is a negative dec in sexagesimal coordinates
-        dec_index = [':' in arg and arg.startswith('-') for arg in sys.argv].index(True)
-        arg_list = sys.argv[1:]
-        dec = arg_list.pop(dec_index-1)
-        arg_list.append('--')
-        arg_list.append(dec)
-
-    except ValueError:
-        arg_list = sys.argv[1:]
-
-    parser = argparse.ArgumentParser(description='')
-    parser.add_argument('ra', help='Right Ascension of target in either sexagesimal (hh:mm:ss.s) or degrees')
-    parser.add_argument('dec', help='Declination of target in either sexagesimal (dd:mm:ss.s) or degrees')
-    parser.add_argument('--pa', help='Specify a desired Position Angle')
-    parser.add_argument('--save_plot', help='Path of file to save plot output')
-    parser.add_argument('--save_table', help='Path of file to save table output')
-    parser.add_argument('--instrument', help='If specified plot shows only windows for this instrument')
-    parser.add_argument('--name', help='Target Name to appear on plots')
-    parser.add_argument('--start_date', help='Start date for visibility search in yyyy-mm-dd format')
-    parser.add_argument('--end_date', help='End date for visibility search in yyyy-mm-dd format')
-    args = parser.parse_args(arg_list)
-
-    main(args)
+#! /usr/bin/env python
+
+from __future__ import print_function
+
+import sys
+import math
+from . import ephemeris_old2x as EPH
+
+import argparse
+from astroquery.jplhorizons import Horizons
+import warnings
+import matplotlib.pyplot as plt
+from matplotlib.dates import YearLocator, MonthLocator, DateFormatter
+from astropy.time import Time
+from astropy.table import Table
+import numpy as np
+from os.path import join, abspath, dirname
+
+# ignore astropy warning that Date after 2020-12-30 is "dubious"
+warnings.filterwarnings('ignore', category=UserWarning, append=True)
+warnings.filterwarnings('ignore', category=RuntimeWarning, append=True)
+
+D2R = math.pi / 180.  #degrees to radians
+R2D = 180. / math.pi #radians to degrees
+PI2 = 2. * math.pi   # 2 pi
+unit_limit = lambda x: min(max(-1.,x),1.) # forces value to be in [-1,1]
+
+def convert_ddmmss_to_float(astring):
+    aline = astring.split(':')
+    d= float(aline[0])
+    m= float(aline[1])
+    s= float(aline[2])
+    hour_or_deg = (s/60.+m)/60.+d
+    return hour_or_deg
+
+def bound_angle(ang):
+    while ang<0.:
+        ang += 360.
+    while ang>360.:
+        ang -= 360.
+    return ang
+
+def angular_sep(obj1_c1,obj1_c2,obj2_c1,obj2_c2):
+    """angular distance betrween two objects, positions specified in spherical coordinates."""
+    x = math.cos(obj2_c2)*math.cos(obj1_c2)*math.cos(obj2_c1-obj1_c1) + math.sin(obj2_c2)*math.sin(obj1_c2)
+    return math.acos(unit_limit(x))
+
+def calc_ecliptic_lat(ra, dec):
+    NEP_ra = 270.000000 * D2R
+    NEP_dec = 66.560708 * D2R
+    a_sep = angular_sep(ra, dec, NEP_ra, NEP_dec)
+    ecl_lat = math.pi/2. - a_sep
+    return ecl_lat
+
+def sun_pitch(aV):
+    return math.atan2(aV.x,-aV.z)
+
+def sun_roll(aV):
+    return math.asin(-aV.y)
+
+def allowed_max_sun_roll(sun_p):
+    abs_max_sun_roll = 5.2 *D2R
+    if sun_p > 2.5*D2R:
+        max_sun_roll = abs_max_sun_roll - 1.7*D2R * (sun_p - 2.5*D2R)/(5.2 - 2.5)/D2R
+    else:
+        max_sun_roll = abs_max_sun_roll
+    max_sun_roll -= 0.1*D2R  #Pad away from the edge
+    return max_sun_roll
+
+def allowed_max_vehicle_roll(sun_ra, sun_dec, ra, dec):
+    vehicle_pitch = math.pi/2. - angular_sep(sun_ra, sun_dec, ra, dec)
+    sun_roll = 5.2 * D2R
+    last_sun_roll = 0.
+    while abs(sun_roll - last_sun_roll) > 0.0001*D2R:
+        last_sun_roll = sun_roll
+        sun_pitch = math.asin(unit_limit(math.sin(vehicle_pitch)/math.cos(last_sun_roll)))
+        sun_roll = allowed_max_sun_roll(sun_pitch)
+        #print sun_roll*R2D,sun_pitch*R2D,vehicle_pitch*R2D
+    max_vehicle_roll = math.asin(unit_limit(math.sin(sun_roll)/math.cos(vehicle_pitch)))
+    return max_vehicle_roll
+
+def get_target_ephemeris(desg, start_date, end_date, smallbody=False):
+    """Ephemeris from JPL/HORIZONS.
+    smallbody : bool, optional
+      Set to `True` for comets and asteroids, `False` for planets,
+      spacecraft, or moons.
+    Returns : target name from HORIZONS, RA, and Dec.
+    """
+
+    if smallbody:
+        bodytype='smallbody'
+    else:
+        bodytype='majorbody'
+
+    obj = Horizons(id=desg, location='500@-170', id_type=bodytype,
+                   epochs={'start':start_date, 'stop':end_date,
+                   'step':'1d'})
+
+    eph = obj.ephemerides()
+
+    return eph['targetname'][0], eph['RA'], eph['DEC']
+
+
+def window_summary_line(fixed, wstart, wend, pa_start, pa_end, ra_start, ra_end, dec_start, dec_end, cvz=False):
+    """Formats window summary data for fixed and moving targets."""
+    if cvz:
+        line = " {0:15} {0:11} {0:11} ".format('CVZ')
+    else:
+        line = " {:15} {:11} {:11.2f} ".format(Time(wstart, format='mjd', out_subfmt='date').isot,
+                                               Time(wend, format='mjd', out_subfmt='date').isot,wend-wstart)
+    line += "{:13.5f} {:13.5f} ".format(pa_start*R2D,pa_end*R2D)
+    if fixed:
+        line += "{:13.5f} {:13.5f} ".format(ra_start*R2D, dec_start*R2D)
+    else:
+        line += "{:13.5f} {:13.5f} {:13.5f} {:13.5f} ".format(ra_start*R2D, ra_end*R2D, dec_start*R2D, dec_end*R2D)
+
+    return line
+
+def main(args, fixed=True):
+
+    table_output=None
+    if args.save_table is not None:
+        table_output = open(args.save_table, 'w')
+
+    NRCALL_FULL_V2IdlYang = -0.0265
+    NRS_FULL_MSA_V3IdlYang = 137.4874
+    NIS_V3IdlYang = -0.57
+    MIRIM_FULL_V3IdlYang = 5.0152
+    FGS1_FULL_V3IdlYang = -1.2508
+
+    ECL_FLAG = False
+
+    A_eph = EPH.Ephemeris(join(dirname(abspath(__file__)), "horizons_EM_jwst_wrt_sun_2020-2024.txt"),ECL_FLAG)
+
+    search_start = Time(args.start_date, format='iso').mjd if args.start_date is not None else 58849.0  #Jan 1, 2020
+    search_end = Time(args.end_date, format='iso').mjd if args.end_date is not None else 60309.0 # Dec 31, 2023
+
+    if not (58849.0 <= search_start <= 60309.0) and args.start_date is not None:
+        raise ValueError('Start date {} outside of available ephemeris {} to {}'.format(args.start_date, '2020-01-01', '2023-12-31'))
+    if not (58849.0 <= search_end <= 60309.0) and args.end_date is not None:
+        raise ValueError('End date {} outside of available ephemeris {} to {}'.format(args.end_date, '2020-01-01', '2023-12-31'))
+    if search_start > search_end:
+        raise ValueError('Start date {} should be before end date {}'.format(args.start_date, args.end_date))
+
+    if search_start < A_eph.amin:
+        print("Warning, search start time is earlier than ephemeris start.", file=table_output)
+        search_start = A_eph.amin + 1
+
+    scale = 1  # Channging this value must be reflected in get_target_ephemeris
+    span = int(search_end-search_start)
+
+
+    # if len(sys.argv) < 3:
+    #   print "proper usage:"
+    #   print "find_tgt_info.py ra dec [pa]"
+    #   print "finds full visibility windows over [{}, {}]".format(Time(search_start, format='mjd', out_subfmt='date').isot,
+    #     Time(search_start+span/scale, format='mjd', out_subfmt='date').isot)
+    #   sys.exit(1)
+
+
+    pa = 'X'
+    if fixed:
+        if args.ra.find(':')>-1:  #format is hh:mm:ss.s or  dd:mm:ss.s
+          ra  = convert_ddmmss_to_float(args.ra) * 15. * D2R
+          dec   = convert_ddmmss_to_float(args.dec) * D2R
+        else: #format is decimal
+          ra  = float(args.ra) * D2R
+          dec   = float(args.dec) * D2R
+
+        # although the coordinates are fixed, we need an array for
+        # symmetry with moving target ephemerides
+        ra = np.repeat(ra, span * scale + 1)
+        dec = np.repeat(dec, span * scale + 1)
+    else:
+        assert len(args.ra) == span * scale + 1, "{} epochs retrieved for the moving target, but {} expected.".format(len(args.ra), span * scale + 1)
+        ra = args.ra * D2R
+        dec = args.dec * D2R
+
+    print("", file=table_output)
+    print("       Target", file=table_output)
+    if fixed:
+        print("                ecliptic", file=table_output)
+        print("RA      Dec     latitude", file=table_output)
+        print("%7.3f %7.3f %7.3f" % (ra[0]*R2D,dec[0]*R2D,calc_ecliptic_lat(ra[0], dec[0])*R2D), file=table_output)
+    print("", file=table_output)
+
+
+    if args.v3pa is not None:
+        pa     = float(args.v3pa) * D2R
+    print("Checked interval [{}, {}]".format(Time(search_start, format='mjd', out_subfmt='date').isot,
+        Time(search_start+span, format='mjd', out_subfmt='date').isot), file=table_output)
+    if pa == "X":
+        iflag_old = A_eph.in_FOR(search_start,ra[0],dec[0])
+        print("|           Window [days]                 |    Normal V3 PA [deg]    |", end='', file=table_output)
+    else:
+        iflag_old = A_eph.is_valid(search_start,ra[0],dec[0],pa)
+        print("|           Window [days]                 |   Specified V3 PA [deg]  |", end='', file=table_output)
+
+    if fixed:
+        print('\n', end='', file=table_output)
+    else:
+        print('{:^27s}|{:^27s}|'.format('RA', 'Dec'), file=table_output)
+
+    print("   Start           End         Duration         Start         End    ", end='', file=table_output)
+    if fixed:
+        print("{:^13s} {:^13s}".format('RA', 'Dec'), file=table_output)
+    else:
+        print("{:^13s} {:^13s} {:^13s} {:^13s}".format('Start', 'End', 'Start', 'End'), file=table_output)
+
+    if iflag_old:
+      twstart = search_start
+      ra_start = ra[0]
+      dec_start = dec[0]
+    else:
+      twstart = -1.
+    iflip = False
+
+    #Step througth the interval and find where target goes in/out of field of regard.
+    for i in range(1,span*scale+1):
+        adate = search_start + float(i)/float(scale)
+        #iflag = A_eph.in_FOR(adate,ra,dec)
+        if pa == "X":
+            iflag = A_eph.in_FOR(adate,ra[i],dec[i])
+        else:
+            iflag = A_eph.is_valid(adate,ra[i],dec[i],pa)
+        if iflag != iflag_old:
+            iflip = True
+            if iflag:
+                if pa == "X":
+                    twstart = A_eph.bisect_by_FOR(adate,adate-0.1,ra[i],dec[i])
+                else:
+                    twstart = A_eph.bisect_by_attitude(adate,adate-0.1,ra[i],dec[i],pa)
+                ra_start = ra[i]
+                dec_start = dec[i]
+            else:
+                if pa == "X":
+                    wend = A_eph.bisect_by_FOR(adate-0.1,adate,ra[i],dec[i])
+                else:
+                    wend = A_eph.bisect_by_attitude(adate-0.1,adate,ra[i],dec[i],pa)
+                if twstart > 0.:
+                    wstart = twstart #Only set wstart if wend is valid
+                    if pa == "X":
+                        pa_start = A_eph.normal_pa(wstart,ra_start,dec_start)
+                        pa_end   = A_eph.normal_pa(wend,ra[i],dec[i])
+                    else:
+                        pa_start = pa
+                        pa_end = pa
+                    ra_end = ra[i]
+                    dec_end = dec[i]
+                    print(window_summary_line(fixed, wstart, wend, pa_start, pa_end, ra_start, ra_end, dec_start, dec_end), file=table_output)
+            iflag_old = iflag
+
+    if iflip == True and iflag == True:
+        if pa == "X":
+            pa_start = A_eph.normal_pa(twstart,ra[i],dec[i])
+            pa_end   = A_eph.normal_pa(adate,ra[i],dec[i])
+        else:
+            pa_start = pa
+            pa_end = pa
+        print(window_summary_line(fixed, twstart, adate, pa_start, pa_end, ra[i], ra[i], dec[i], dec[i]), file=table_output)
+
+    if iflip == False and iflag == True and pa == "X":
+        if dec[i] >0.:
+            print(window_summary_line(fixed, 0, 0, 2 * np.pi, 0, ra[0], ra[-1], dec[0], dec[-1], cvz=True), file=table_output)
+        else:
+            print(window_summary_line(fixed, 0, 0, 0, 2 * np.pi, ra[0], ra[-1], dec[0], dec[-1], cvz=True), file=table_output)
+
+    if 1==1:
+        wstart = search_start
+        wend = wstart + span
+        istart = int(wstart)
+        iend = int(wend)
+        iflag = A_eph.in_FOR(wstart,ra[0],dec[0])
+        tgt_is_in = False
+        if iflag:
+          tgt_is_in = True
+
+        print("", file=table_output)
+        print("", file=table_output)
+        if fixed:
+            fmt_repeats = 6
+            print("                V3PA          NIRCam           NIRSpec         NIRISS           MIRI          FGS", file=table_output)
+            print("   Date      min    max      min    max       min    max     min    max      min    max      min    max", file=table_output)
+                  #58849.0 264.83 275.18 264.80 264.80  42.32  42.32 264.26 264.26 269.84 269.84 263.58 263.58
+        else:
+            fmt_repeats = 7
+            print("                                V3PA          NIRCam           NIRSpec         NIRISS           MIRI          FGS", file=table_output)
+            print("   Date      RA     Dec      min    max      min    max       min    max     min    max      min    max      min    max", file=table_output)
+        times = []
+        minV3PA_data = []
+        maxV3PA_data = []
+        minNIRCam_PA_data = []
+        maxNIRCam_PA_data = []
+        minNIRSpec_PA_data = []
+        maxNIRSpec_PA_data = []
+        minNIRISS_PA_data = []
+        maxNIRISS_PA_data = []
+        minMIRI_PA_data = []
+        maxMIRI_PA_data = []
+        minFGS_PA_data = []
+        maxFGS_PA_data = []
+
+        for itime in range(istart,iend):
+            atime = float(itime)
+            i = int((atime - search_start) * float(scale))
+            iflag = A_eph.in_FOR(atime,ra[i],dec[i])
+            #print atime,A_eph.in_FOR(atime,ra,dec)
+            if iflag:
+                if not tgt_is_in:
+                    print("", file=table_output)
+                tgt_is_in = True
+
+                V3PA = A_eph.normal_pa(atime,ra[i],dec[i])*R2D
+                (sun_ra, sun_dec) = A_eph.sun_pos(atime)
+                max_boresight_roll = allowed_max_vehicle_roll(sun_ra, sun_dec, ra[i], dec[i]) * R2D
+                #sun_ang = angular_sep(sun_ra, sun_dec, ra, dec) * R2D
+
+                minV3PA = bound_angle(V3PA - max_boresight_roll)
+                maxV3PA = bound_angle(V3PA + max_boresight_roll)
+                minNIRCam_PA = bound_angle(V3PA - max_boresight_roll + NRCALL_FULL_V2IdlYang)
+                maxNIRCam_PA = bound_angle(V3PA + max_boresight_roll + NRCALL_FULL_V2IdlYang)
+                minNIRSpec_PA = bound_angle(V3PA - max_boresight_roll + NRS_FULL_MSA_V3IdlYang)
+                maxNIRSpec_PA = bound_angle(V3PA + max_boresight_roll + NRS_FULL_MSA_V3IdlYang)
+                minNIRISS_PA = bound_angle(V3PA - max_boresight_roll + NIS_V3IdlYang)
+                maxNIRISS_PA = bound_angle(V3PA + max_boresight_roll + NIS_V3IdlYang)
+                minMIRI_PA = bound_angle(V3PA - max_boresight_roll + MIRIM_FULL_V3IdlYang)
+                maxMIRI_PA = bound_angle(V3PA + max_boresight_roll + MIRIM_FULL_V3IdlYang)
+                minFGS_PA = bound_angle(V3PA - max_boresight_roll + FGS1_FULL_V3IdlYang)
+                maxFGS_PA = bound_angle(V3PA + max_boresight_roll + FGS1_FULL_V3IdlYang)
+
+                times.append(Time(atime, format='mjd').datetime)
+                minV3PA_data.append(minV3PA)
+                maxV3PA_data.append(maxV3PA)
+                minNIRCam_PA_data.append(minNIRCam_PA)
+                maxNIRCam_PA_data.append(maxNIRCam_PA)
+                minNIRSpec_PA_data.append(minNIRSpec_PA)
+                maxNIRSpec_PA_data.append(maxNIRSpec_PA)
+                minNIRISS_PA_data.append(minNIRISS_PA)
+                maxNIRISS_PA_data.append(maxNIRISS_PA)
+                minMIRI_PA_data.append(minMIRI_PA)
+                maxMIRI_PA_data.append(maxMIRI_PA)
+                minFGS_PA_data.append(minFGS_PA)
+                maxFGS_PA_data.append(maxFGS_PA)
+                #print '%7.1f %6.2f %6.2f %6.2f' % (atime, V3PA, NIRCam_PA, NIRSpec_PA)
+                fmt = '{}' + '   {:6.2f} {:6.2f}'*fmt_repeats
+                if fixed:
+                    print(fmt.format(
+                        Time(atime, format='mjd', out_subfmt='date').isot, minV3PA, maxV3PA,
+                        minNIRCam_PA, maxNIRCam_PA, minNIRSpec_PA, maxNIRSpec_PA, minNIRISS_PA,
+                        maxNIRISS_PA, minMIRI_PA, maxMIRI_PA, minFGS_PA, maxFGS_PA), file=table_output)#,sun_ang
+                else:
+                    print(fmt.format(
+                        Time(atime, format='mjd', out_subfmt='date').isot, ra[i]*R2D, dec[i]*R2D, minV3PA, maxV3PA,
+                        minNIRCam_PA, maxNIRCam_PA, minNIRSpec_PA, maxNIRSpec_PA, minNIRISS_PA,
+                        maxNIRISS_PA, minMIRI_PA, maxMIRI_PA, minFGS_PA, maxFGS_PA), file=table_output)#,sun_ang
+            else:
+                tgt_is_in = False
+                times.append(Time(atime, format='mjd').datetime)
+                minV3PA_data.append(np.nan)
+                maxV3PA_data.append(np.nan)
+                minNIRCam_PA_data.append(np.nan)
+                maxNIRCam_PA_data.append(np.nan)
+                minNIRSpec_PA_data.append(np.nan)
+                maxNIRSpec_PA_data.append(np.nan)
+                minNIRISS_PA_data.append(np.nan)
+                maxNIRISS_PA_data.append(np.nan)
+                minMIRI_PA_data.append(np.nan)
+                maxMIRI_PA_data.append(np.nan)
+                minFGS_PA_data.append(np.nan)
+                maxFGS_PA_data.append(np.nan)
+
+        tab = Table([times, minV3PA_data, maxV3PA_data, minNIRCam_PA_data, maxNIRCam_PA_data,
+            minNIRSpec_PA_data, maxNIRSpec_PA_data, minNIRISS_PA_data, maxNIRISS_PA_data,
+            minMIRI_PA_data, maxMIRI_PA_data, minFGS_PA_data, maxFGS_PA_data],
+            names=('Date', 'V3PA min', 'V3PA max', 'NIRCam min', 'NIRCam max',
+                'NIRSpec min', 'NIRSpec max', 'NIRISS min', 'NIRISS max',
+                'MIRI min', 'MIRI max', 'FGS min', 'FGS max'))
+
+        # Plot observing windows
+        if args.instrument is None:
+            years = YearLocator()
+            months = MonthLocator()
+            yearsFmt = DateFormatter('%Y')
+            monthsFmt = DateFormatter('%m')
+            fig, axes = plt.subplots(2, 3, figsize=(14,8))
+
+            axes[0,0].set_title("V3")
+            plot_single_instrument(axes[0,0], "V3", times, minV3PA_data, maxV3PA_data)
+            axes[0,0].fmt_xdata = DateFormatter('%Y-%m-%d')
+            axes[0,0].set_ylabel("Available Position Angle (Degree)")
+            axes[0,0].set_xlim(Time(search_start, format='mjd').datetime, Time(search_end, format='mjd').datetime)
+            labels = axes[0,0].get_xticklabels()
+            for label in labels:
+                label.set_rotation(30)
+
+            if fixed:
+                axes[0,1].set_title('(R.A. = {}, Dec. = {})\n'.format(args.ra, args.dec)+"NIRCam")
+            plot_single_instrument(axes[0,1], 'NIRCam', times, minNIRCam_PA_data, maxNIRCam_PA_data)
+            axes[0,1].fmt_xdata = DateFormatter('%Y-%m-%d')
+            axes[0,1].set_ylabel("Available Position Angle (Degree)")
+            axes[0,1].set_xlim(Time(search_start, format='mjd').datetime, Time(search_end, format='mjd').datetime)
+            labels = axes[0,1].get_xticklabels()
+            for label in labels:
+                label.set_rotation(30)
+
+            axes[0,2].set_title("MIRI")
+            plot_single_instrument(axes[0,2], 'MIRI', times, minMIRI_PA_data, maxMIRI_PA_data)
+            axes[0,2].set_xlim(Time(search_start, format='mjd').datetime, Time(search_end, format='mjd').datetime)
+            labels = axes[0,2].get_xticklabels()
+            for label in labels:
+                label.set_rotation(30)
+
+            axes[1,0].set_title("NIRSpec")
+            axes[1,0].fmt_xdata = DateFormatter('%Y-%m-%d')
+            plot_single_instrument(axes[1,0], 'NIRSpec', times, minNIRSpec_PA_data, maxNIRSpec_PA_data)
+            axes[1,0].set_xlim(Time(search_start, format='mjd').datetime, Time(search_end, format='mjd').datetime)
+            labels = axes[1,0].get_xticklabels()
+            for label in labels:
+                label.set_rotation(30)
+
+            axes[1,1].set_title("NIRISS")
+            plot_single_instrument(axes[1,1], 'NIRISS', times, minNIRISS_PA_data, maxNIRISS_PA_data)
+            axes[1,1].set_xlim(Time(search_start, format='mjd').datetime, Time(search_end, format='mjd').datetime)
+            labels = axes[1,1].get_xticklabels()
+            for label in labels:
+                label.set_rotation(30)
+
+            axes[1,2].set_title("FGS")
+            plot_single_instrument(axes[1,2], 'FGS', times, minFGS_PA_data, maxFGS_PA_data)
+            axes[1,2].set_xlim(Time(search_start, format='mjd').datetime, Time(search_end, format='mjd').datetime)
+            labels = axes[1,2].get_xticklabels()
+            for label in labels:
+                label.set_rotation(30)
+            # fig.autofmt_xdate()
+
+        elif args.instrument.lower() not in ['v3', 'nircam', 'miri', 'nirspec', 'niriss', 'fgs']:
+            print()
+            print(args.instrument+" not recognized. --instrument should be one of: v3, nircam, miri, nirspec, niriss, fgs")
+            return
+
+        elif args.instrument.lower() == 'v3':
+            fig, ax = plt.subplots(figsize=(14,8))
+            plot_single_instrument(ax, 'Observatory V3', times, minV3PA_data, maxV3PA_data)
+            ax.set_xlim(Time(search_start, format='mjd').datetime, Time(search_end, format='mjd').datetime)
+
+        elif args.instrument.lower() == 'nircam':
+            fig, ax = plt.subplots(figsize=(14,8))
+            plot_single_instrument(ax, 'NIRCam', times, minNIRCam_PA_data, maxNIRCam_PA_data)
+            ax.set_xlim(Time(search_start, format='mjd').datetime, Time(search_end, format='mjd').datetime)
+
+        elif args.instrument.lower() == 'miri':
+            fig, ax = plt.subplots(figsize=(14,8))
+            plot_single_instrument(ax, 'MIRI', times, minMIRI_PA_data, maxMIRI_PA_data)
+            ax.set_xlim(Time(search_start, format='mjd').datetime, Time(search_end, format='mjd').datetime)
+
+        elif args.instrument.lower() == 'nirspec':
+            fig, ax = plt.subplots(figsize=(14,8))
+            plot_single_instrument(ax, 'NIRSpec', times, minNIRSpec_PA_data, maxNIRSpec_PA_data)
+            ax.set_xlim(Time(search_start, format='mjd').datetime, Time(search_end, format='mjd').datetime)
+
+        elif args.instrument.lower() == 'niriss':
+            fig, ax = plt.subplots(figsize=(14,8))
+            plot_single_instrument(ax, 'NIRISS', times, minNIRISS_PA_data, maxNIRISS_PA_data)
+            ax.set_xlim(Time(search_start, format='mjd').datetime, Time(search_end, format='mjd').datetime)
+
+        elif args.instrument.lower() == 'fgs':
+            fig, ax = plt.subplots(figsize=(14,8))
+            plot_single_instrument(ax, 'FGS', times, minFGS_PA_data, maxFGS_PA_data)
+            ax.set_xlim(Time(search_start, format='mjd').datetime, Time(search_end, format='mjd').datetime)
+
+        if args.name is not None:
+            targname = args.name
+        else:
+            targname = ''
+        if fixed:
+            suptitle = '{} (RA = {}, DEC = {})'.format(targname, args.ra, args.dec)
+        else:
+            suptitle = '{}'.format(targname, args.ra, args.dec)
+        fig.suptitle(suptitle, fontsize=18)
+        fig.tight_layout()
+        fig.subplots_adjust(top=0.88)
+
+        if args.save_plot is None:
+            plt.show()
+        else:
+            plt.savefig(args.save_plot)
+
+
+def get_table(ra, dec, instrument=None, start_date=None, end_date=None, save_table=None, v3pa=None, fixed=True):
+    """ Returns a table object with the PAs where the target is visible.
+
+    parameters
+    ----------
+    ra : str
+        Right Ascension
+    dec : str
+        Declination
+    instrument : str
+        Any of the JWST instruments
+    start_date : float
+    end_date : float
+    save_table : str
+        path of file to save plot output
+    v3pa : str
+        The position angle of the V3 axis.
+    fixed : bool
+        Whether or not the target is fixed. default = True
+
+
+    returns
+    -------
+    astropy.table Table object
+    """
+    table_output=None
+    if save_table is not None:
+        table_output = open(save_table, 'w')
+
+    NRCALL_FULL_V2IdlYang  = -0.0265
+    NRS_FULL_MSA_V3IdlYang = 137.4874
+    NIS_V3IdlYang          = -0.57
+    MIRIM_FULL_V3IdlYang   = 5.0152
+    FGS1_FULL_V3IdlYang    = -1.2508
+
+    ECL_FLAG = False
+
+    A_eph = EPH.Ephemeris(join(dirname(abspath(__file__)), "horizons_EM_jwst_wrt_sun_2020-2024.txt"),ECL_FLAG)
+
+    search_start = Time(start_date, format='iso').mjd if start_date is not None else 58849.0  #Jan 1, 2020
+    search_end = Time(end_date, format='iso').mjd if end_date is not None else 60309.0 # Dec 31, 2023
+
+    if not (58849.0 <= search_start <= 60309.0) and start_date is not None:
+        raise ValueError('Start date {} outside of available ephemeris {} to {}'.format(start_date, '2020-01-01', '2023-12-31'))
+    if not (58849.0 <= search_end <= 60309.0) and end_date is not None:
+        raise ValueError('End date {} outside of available ephemeris {} to {}'.format(end_date, '2020-01-01', '2023-12-31'))
+    if search_start > search_end:
+        raise ValueError('Start date {} should be before end date {}'.format(start_date, end_date))
+
+    if search_start < A_eph.amin:
+        print("Warning, search start time is earlier than ephemeris start.", file=table_output)
+        search_start = A_eph.amin + 1
+
+    scale = 1  # Channging this value must be reflected in get_target_ephemeris
+    span = int(search_end-search_start)
+
+
+    # if len(sys.argv) < 3:
+    #   print "proper usage:"
+    #   print "find_tgt_info.py ra dec [pa]"
+    #   print "finds full visibility windows over [{}, {}]".format(Time(search_start, format='mjd', out_subfmt='date').isot,
+    #     Time(search_start+span/scale, format='mjd', out_subfmt='date').isot)
+    #   sys.exit(1)
+
+
+    pa = 'X'
+
+    if ra.find(':')>-1:  #format is hh:mm:ss.s or  dd:mm:ss.s
+      ra  = convert_ddmmss_to_float(ra) * 15. * D2R
+      dec   = convert_ddmmss_to_float(dec) * D2R
+    else: #format is decimal
+      ra  = float(ra) * D2R
+      dec   = float(dec) * D2R
+
+    # although the coordinates are fixed, we need an array for
+    # symmetry with moving target ephemerides
+    ra = np.repeat(ra, span * scale + 1)
+    dec = np.repeat(dec, span * scale + 1)
+
+
+    print("", file=table_output)
+    print("       Target", file=table_output)
+    if fixed:
+        print("                ecliptic", file=table_output)
+        print("RA      Dec     latitude", file=table_output)
+        print("%7.3f %7.3f %7.3f" % (ra[0]*R2D,dec[0]*R2D,calc_ecliptic_lat(ra[0], dec[0])*R2D), file=table_output)
+    print("", file=table_output)
+
+
+    if v3pa is not None:
+        pa     = float(v3pa) * D2R
+    print("Checked interval [{}, {}]".format(Time(search_start, format='mjd', out_subfmt='date').isot,
+        Time(search_start+span, format='mjd', out_subfmt='date').isot), file=table_output)
+    if pa == "X":
+        iflag_old = A_eph.in_FOR(search_start,ra[0],dec[0])
+        print("|           Window [days]                 |    Normal V3 PA [deg]    |", end='', file=table_output)
+    else:
+        iflag_old = A_eph.is_valid(search_start,ra[0],dec[0],pa)
+        print("|           Window [days]                 |   Specified V3 PA [deg]  |", end='', file=table_output)
+
+    if fixed:
+        print('\n', end='', file=table_output)
+    else:
+        print('{:^27s}|{:^27s}|'.format('RA', 'Dec'), file=table_output)
+
+    print("   Start           End         Duration         Start         End    ", end='', file=table_output)
+    if fixed:
+        print("{:^13s} {:^13s}".format('RA', 'Dec'), file=table_output)
+    else:
+        print("{:^13s} {:^13s} {:^13s} {:^13s}".format('Start', 'End', 'Start', 'End'), file=table_output)
+
+    if iflag_old:
+      twstart = search_start
+      ra_start = ra[0]
+      dec_start = dec[0]
+    else:
+      twstart = -1.
+    iflip = False
+
+    #Step througth the interval and find where target goes in/out of field of regard.
+    for i in range(1,span*scale+1):
+        adate = search_start + float(i)/float(scale)
+        #iflag = A_eph.in_FOR(adate,ra,dec)
+        if pa == "X":
+            iflag = A_eph.in_FOR(adate,ra[i],dec[i])
+        else:
+            iflag = A_eph.is_valid(adate,ra[i],dec[i],pa)
+        if iflag != iflag_old:
+            iflip = True
+            if iflag:
+                if pa == "X":
+                    twstart = A_eph.bisect_by_FOR(adate,adate-0.1,ra[i],dec[i])
+                else:
+                    twstart = A_eph.bisect_by_attitude(adate,adate-0.1,ra[i],dec[i],pa)
+                ra_start = ra[i]
+                dec_start = dec[i]
+            else:
+                if pa == "X":
+                    wend = A_eph.bisect_by_FOR(adate-0.1,adate,ra[i],dec[i])
+                else:
+                    wend = A_eph.bisect_by_attitude(adate-0.1,adate,ra[i],dec[i],pa)
+                if twstart > 0.:
+                    wstart = twstart #Only set wstart if wend is valid
+                    if pa == "X":
+                        pa_start = A_eph.normal_pa(wstart,ra_start,dec_start)
+                        pa_end   = A_eph.normal_pa(wend,ra[i],dec[i])
+                    else:
+                        pa_start = pa
+                        pa_end = pa
+                    ra_end = ra[i]
+                    dec_end = dec[i]
+                    print(window_summary_line(fixed, wstart, wend, pa_start, pa_end, ra_start, ra_end, dec_start, dec_end), file=table_output)
+            iflag_old = iflag
+
+    if iflip == True and iflag == True:
+        if pa == "X":
+            pa_start = A_eph.normal_pa(twstart,ra[i],dec[i])
+            pa_end   = A_eph.normal_pa(adate,ra[i],dec[i])
+        else:
+            pa_start = pa
+            pa_end = pa
+        print(window_summary_line(fixed, twstart, adate, pa_start, pa_end, ra[i], ra[i], dec[i], dec[i]), file=table_output)
+
+    if iflip == False and iflag == True and pa == "X":
+        if dec[i] >0.:
+            print(window_summary_line(fixed, 0, 0, 2 * np.pi, 0, ra[0], ra[-1], dec[0], dec[-1], cvz=True), file=table_output)
+        else:
+            print(window_summary_line(fixed, 0, 0, 0, 2 * np.pi, ra[0], ra[-1], dec[0], dec[-1], cvz=True), file=table_output)
+
+    if 1==1:
+        wstart = search_start
+        wend = wstart + span
+        istart = int(wstart)
+        iend = int(wend)
+        iflag = A_eph.in_FOR(wstart,ra[0],dec[0])
+        tgt_is_in = False
+        if iflag:
+          tgt_is_in = True
+
+        print("", file=table_output)
+        print("", file=table_output)
+        if fixed:
+            fmt_repeats = 6
+            print("                V3PA          NIRCam           NIRSpec         NIRISS           MIRI          FGS", file=table_output)
+            print("   Date      min    max      min    max       min    max     min    max      min    max      min    max", file=table_output)
+                  #58849.0 264.83 275.18 264.80 264.80  42.32  42.32 264.26 264.26 269.84 269.84 263.58 263.58
+        else:
+            fmt_repeats = 7
+            print("                                V3PA          NIRCam           NIRSpec         NIRISS           MIRI          FGS", file=table_output)
+            print("   Date      RA     Dec      min    max      min    max       min    max     min    max      min    max      min    max", file=table_output)
+        times = []
+        V3PA_data = []
+        minV3PA_data = []
+        maxV3PA_data = []
+        minNIRCam_PA_data = []
+        maxNIRCam_PA_data = []
+        minNIRSpec_PA_data = []
+        maxNIRSpec_PA_data = []
+        minNIRISS_PA_data = []
+        maxNIRISS_PA_data = []
+        minMIRI_PA_data = []
+        maxMIRI_PA_data = []
+        minFGS_PA_data = []
+        maxFGS_PA_data = []
+
+        nomNIRCam_PA_data = []
+        nomNIRSpec_PA_data = []
+        nomNIRISS_PA_data = []
+        nomMIRI_PA_data = []
+        nomFGS_PA_data = []
+
+        for itime in range(istart,iend):
+            atime = float(itime)
+            i = int((atime - search_start) * float(scale))
+            iflag = A_eph.in_FOR(atime,ra[i],dec[i])
+            #print atime,A_eph.in_FOR(atime,ra,dec)
+            if iflag:
+                if not tgt_is_in:
+                    print("", file=table_output)
+                tgt_is_in = True
+
+                V3PA = A_eph.normal_pa(atime,ra[i],dec[i])*R2D
+                (sun_ra, sun_dec) = A_eph.sun_pos(atime)
+                max_boresight_roll = allowed_max_vehicle_roll(sun_ra, sun_dec, ra[i], dec[i]) * R2D
+                #sun_ang = angular_sep(sun_ra, sun_dec, ra, dec) * R2D
+
+                minV3PA = bound_angle(V3PA - max_boresight_roll)
+                maxV3PA = bound_angle(V3PA + max_boresight_roll)
+                minNIRCam_PA = bound_angle(V3PA - max_boresight_roll + NRCALL_FULL_V2IdlYang)
+                maxNIRCam_PA = bound_angle(V3PA + max_boresight_roll + NRCALL_FULL_V2IdlYang)
+                minNIRSpec_PA = bound_angle(V3PA - max_boresight_roll + NRS_FULL_MSA_V3IdlYang)
+                maxNIRSpec_PA = bound_angle(V3PA + max_boresight_roll + NRS_FULL_MSA_V3IdlYang)
+                minNIRISS_PA = bound_angle(V3PA - max_boresight_roll + NIS_V3IdlYang)
+                maxNIRISS_PA = bound_angle(V3PA + max_boresight_roll + NIS_V3IdlYang)
+                minMIRI_PA = bound_angle(V3PA - max_boresight_roll + MIRIM_FULL_V3IdlYang)
+                maxMIRI_PA = bound_angle(V3PA + max_boresight_roll + MIRIM_FULL_V3IdlYang)
+                minFGS_PA = bound_angle(V3PA - max_boresight_roll + FGS1_FULL_V3IdlYang)
+                maxFGS_PA = bound_angle(V3PA + max_boresight_roll + FGS1_FULL_V3IdlYang)
+
+                nomNIRCam_PA = bound_angle(V3PA + NRCALL_FULL_V2IdlYang)
+                nomNIRSpec_PA = bound_angle(V3PA + NRS_FULL_MSA_V3IdlYang)
+                nomNIRISS_PA = bound_angle(V3PA + NIS_V3IdlYang)
+                nomMIRI_PA = bound_angle(V3PA + MIRIM_FULL_V3IdlYang)
+                nomFGS_PA = bound_angle(V3PA + FGS1_FULL_V3IdlYang)
+
+                times.append(Time(atime, format='mjd').datetime)
+                V3PA_data.append(V3PA)
+                minV3PA_data.append(minV3PA)
+                maxV3PA_data.append(maxV3PA)
+                minNIRCam_PA_data.append(minNIRCam_PA)
+                maxNIRCam_PA_data.append(maxNIRCam_PA)
+                minNIRSpec_PA_data.append(minNIRSpec_PA)
+                maxNIRSpec_PA_data.append(maxNIRSpec_PA)
+                minNIRISS_PA_data.append(minNIRISS_PA)
+                maxNIRISS_PA_data.append(maxNIRISS_PA)
+                minMIRI_PA_data.append(minMIRI_PA)
+                maxMIRI_PA_data.append(maxMIRI_PA)
+                minFGS_PA_data.append(minFGS_PA)
+                maxFGS_PA_data.append(maxFGS_PA)
+
+                nomNIRCam_PA_data.append(nomNIRCam_PA)
+                nomNIRSpec_PA_data.append(nomNIRSpec_PA)
+                nomNIRISS_PA_data.append(nomNIRISS_PA)
+                nomMIRI_PA_data.append(nomMIRI_PA)
+                nomFGS_PA_data.append(nomFGS_PA)
+                #print '%7.1f %6.2f %6.2f %6.2f' % (atime, V3PA, NIRCam_PA, NIRSpec_PA)
+                fmt = '{}' + '   {:6.2f} {:6.2f}'*fmt_repeats
+                if fixed:
+                    print(fmt.format(
+                        Time(atime, format='mjd', out_subfmt='date').isot, V3PA, minV3PA, maxV3PA,
+                        nomNIRCam_PA, minNIRCam_PA, maxNIRCam_PA, nomNIRSpec_PA, minNIRSpec_PA, maxNIRSpec_PA,
+                        nomNIRISS_PA, minNIRISS_PA, maxNIRISS_PA, nomMIRI_PA, minMIRI_PA, maxMIRI_PA,
+                        nomFGS_PA, minFGS_PA, maxFGS_PA), file=table_output)#,sun_ang
+                else:
+                    print(fmt.format(
+                        Time(atime, format='mjd', out_subfmt='date').isot, ra[i]*R2D, dec[i]*R2D, V3PA, minV3PA, maxV3PA,
+                        nomNIRCam_PA, minNIRCam_PA, maxNIRCam_PA, nomNIRSpec_PA, minNIRSpec_PA, maxNIRSpec_PA,
+                        nomNIRISS_PA, minNIRISS_PA, maxNIRISS_PA, nomMIRI_PA, minMIRI_PA, maxMIRI_PA,
+                        nomFGS_PA, minFGS_PA, maxFGS_PA), file=table_output)#,sun_ang
+            else:
+                tgt_is_in = False
+                times.append(Time(atime, format='mjd').datetime)
+                V3PA_data.append(np.nan)
+                minV3PA_data.append(np.nan)
+                maxV3PA_data.append(np.nan)
+                minNIRCam_PA_data.append(np.nan)
+                maxNIRCam_PA_data.append(np.nan)
+                minNIRSpec_PA_data.append(np.nan)
+                maxNIRSpec_PA_data.append(np.nan)
+                minNIRISS_PA_data.append(np.nan)
+                maxNIRISS_PA_data.append(np.nan)
+                minMIRI_PA_data.append(np.nan)
+                maxMIRI_PA_data.append(np.nan)
+                minFGS_PA_data.append(np.nan)
+                maxFGS_PA_data.append(np.nan)
+
+                nomNIRCam_PA_data.append(np.nan)
+                nomNIRSpec_PA_data.append(np.nan)
+                nomNIRISS_PA_data.append(np.nan)
+                nomMIRI_PA_data.append(np.nan)
+                nomFGS_PA_data.append(np.nan)
+
+
+        tab = Table([times, V3PA_data, minV3PA_data, maxV3PA_data, nomNIRCam_PA_data, minNIRCam_PA_data, maxNIRCam_PA_data,
+            nomNIRSpec_PA_data, minNIRSpec_PA_data, maxNIRSpec_PA_data, nomNIRISS_PA_data, minNIRISS_PA_data, maxNIRISS_PA_data,
+            nomMIRI_PA_data, minMIRI_PA_data, maxMIRI_PA_data, nomFGS_PA_data, minFGS_PA_data, maxFGS_PA_data],
+            names=('Date', 'V3PA', 'V3PA min', 'V3PA max', 'NIRCam nom', 'NIRCam min', 'NIRCam max',
+                'NIRSpec nom', 'NIRSpec min', 'NIRSpec max', 'NIRISS nom', 'NIRISS min', 'NIRISS max',
+                'MIRI nom', 'MIRI min', 'MIRI max', 'FGS nom', 'FGS min', 'FGS max'))
+
+    return tab
+
+
+
+
+
+def plot_single_instrument(ax, instrument_name, t, min_pa, max_pa):
+
+    min_pa = np.array(min_pa)
+    max_pa = np.array(max_pa)
+    t = np.array(t)
+
+    if np.any(min_pa > max_pa):
+        minpa_lt_maxpa = min_pa < max_pa
+        minpa_gt_maxpa = min_pa > max_pa
+
+        max_pa_upper = np.copy(max_pa)
+        min_pa_upper = np.copy(min_pa)
+        max_pa_upper[minpa_gt_maxpa] = 360
+        max_pa_upper[minpa_lt_maxpa] = np.nan
+        min_pa_upper[minpa_lt_maxpa] = np.nan
+
+        max_pa_lower = np.copy(max_pa)
+        min_pa_lower = np.copy(min_pa)
+        min_pa_lower[minpa_gt_maxpa] = 0
+        max_pa_lower[minpa_lt_maxpa] = np.nan
+        min_pa_lower[minpa_lt_maxpa] = np.nan
+
+
+        max_pa[minpa_gt_maxpa] = np.nan
+        min_pa[minpa_gt_maxpa] = np.nan
+
+        ax.fill_between(t, min_pa_upper, max_pa_upper, facecolor='.7', edgecolor='.7', lw=2)
+        ax.fill_between(t, min_pa_lower, max_pa_lower, facecolor='.7', edgecolor='.7', lw=2)
+        ax.fill_between(t, min_pa, max_pa, edgecolor='.7', facecolor='.7', lw=2)
+        ax.set_ylabel("Available Position Angle (Degree)")
+        ax.set_title(instrument_name)
+        ax.fmt_xdata = DateFormatter('%Y-%m-%d')
+
+
+    else:
+        ax.fill_between(t, min_pa, max_pa, edgecolor='none', facecolor='.7')
+        ax.set_ylabel("Available Position Angle (Degree)")
+        ax.set_title(instrument_name)
+        ax.fmt_xdata = DateFormatter('%Y-%m-%d')
+
+if __name__ == '__main__':
+    try:
+        # see if there is a negative dec in sexagesimal coordinates
+        dec_index = [':' in arg and arg.startswith('-') for arg in sys.argv].index(True)
+        arg_list = sys.argv[1:]
+        dec = arg_list.pop(dec_index-1)
+        arg_list.append('--')
+        arg_list.append(dec)
+
+    except ValueError:
+        arg_list = sys.argv[1:]
+
+    parser = argparse.ArgumentParser(description='')
+    parser.add_argument('ra', help='Right Ascension of target in either sexagesimal (hh:mm:ss.s) or degrees')
+    parser.add_argument('dec', help='Declination of target in either sexagesimal (dd:mm:ss.s) or degrees')
+    parser.add_argument('--pa', help='Specify a desired Position Angle')
+    parser.add_argument('--save_plot', help='Path of file to save plot output')
+    parser.add_argument('--save_table', help='Path of file to save table output')
+    parser.add_argument('--instrument', help='If specified plot shows only windows for this instrument')
+    parser.add_argument('--name', help='Target Name to appear on plots')
+    parser.add_argument('--start_date', help='Start date for visibility search in yyyy-mm-dd format')
+    parser.add_argument('--end_date', help='End date for visibility search in yyyy-mm-dd format')
+    args = parser.parse_args(arg_list)
+
+    main(args)